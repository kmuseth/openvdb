/**

@page changes Release Notes

@htmlonly <a name="v7_0_0_changes"></a>@endhtmlonly
@par
<B>Version 7.0.0</B> - <I>In development</I>

@par
<<<<<<< HEAD
Improvements:
- The minimum ABI for OpenVDB is now always enforced through CMake
  separately to other minimum dependency version variables.

@par
Python:
- Removed the requirement of CMake 3.14 for NumPy usage.
- Added support for Boost &gt= 1.65 when building the python module with NumPy
  support through CMake.
- Improved CMake Python3 support.
=======
Houdini:
- Fixed a bug in the OpenVDB Points Convert SOP during conversion from
  Houdini geometry to OpenVDB Points, where point group information could
  end up corrupted or cause a crash with non-contiguous point offsets (mesh
  inputs).
- Threaded the population of point group memberships during conversion from
  Houdini geometry to OpenVDB Points
>>>>>>> 3c3bb556


@htmlonly <a name="v6_2_0_changes"></a>@endhtmlonly
@par
<B>Version 6.2.0</B> - <I>September 18, 2019</I>

@par
New features:
- Added @vdblink{tools::FindActiveValues,FindActiveValues}, which counts
  the active values in a tree that intersect a given bounding box.
- Added @vdblink{io::DelayedLoadMetadata,DelayedLoadMetadata}, which stores
  mask offsets and compression sizes on write to accelerate delayed load
  reading.

@par
Improvements:
- @vdblink{tree::LeafNode::modifyValue(),LeafNode::modifyValue} and
  @vdblink{tree::LeafNode::modifyValueAndActiveState(),
  LeafNode::modifyValueAndActiveState} now modify voxel values
  in place for improved performance.
- Added @vdblink{math::isInfinite(),math::isInfinite} and
  @vdblink{math::isNan(),math::isNan} to resolve Visual&nbsp;Studio
  compatibility issues with integer types.
- Made minor performance improvements to moving and filtering VDB points.
- Improved performance related to a mutex contention when appending
  multiple @vdblink{points::AttributeArray,AttributeArray}<I></I>s
  in parallel through various point operations.
- Significantly improved the performance of
  @vdblink::tools::createLevelSetSphere() createLevelSetSphere@endlink
  using threading.
- Improved directory and file path lookups of some CMake commands in
  the root <TT>CMakeLists.txt</TT>.
  <I>[Reported&nbsp;by&nbsp;Daniel&nbsp;Elliott]</I>
- Improved CMake support for GLFW versions 3.1 and later.
- <TT>FindOpenVDB.cmake</TT> now correctly propagates @c CXX version
  requirements.
- Added CMake support for linking against Jemalloc and TBB&nbsp;malloc
  and enabled Jemalloc by default for Linux and non-Maya builds
  and TBB&nbsp;malloc for all other builds.
- Added a @c USE_COLORED_OUTPUT option to CMake to display compiler output
  in color.
- Added an @c OPENVDB_CODE_COVERAGE option to CMake.
- CMake now automatically detects and configures the CXX11 ABI requirement
  for Houdini builds.
- CMake now issues deprecation warnings for 2017 VFX Reference Platform
  version dependencies. In particular, C++11-only compilers are now
  deprecated; OpenVDB&nbsp;7.0 will require a C++14-compatible compiler.

@par
Bug fixes:
- Replaced @b std::vector with @b std::deque as the underlying container
  for @vdblink{util::PagedArray,PagedArray}, to address a rare crash
  when reading from multiple threads while writing from another thread.
- Fixed a bug that could cause an empty
  @vdblink{math::CoordBBox::volume(),CoordBBox} to report nonzero volume.
- Fixed a bug in
  @vdblink{tools::computeScalarPotential(),computeScalarPotential}
  that could produce a corrupt result due to invalid memory access.
  <I>[Reported&nbsp;by&nbsp;Edwin&nbsp;Braun]</I>
- Partially reverted the
  @vdblink{tools::ClosestSurfacePoint,ClosestSurfacePoint}
  tool&rsquo;s distance calculations to their pre-OpenVDB&nbsp;5.0 behavior
  to address a bug in the
  @vdblink{tools::fillWithSpheres(),fillWithSpheres} tool
  that caused generated spheres to sometimes extend outside the target volume.
- CMake now correctly sets rpaths for the unit test binary.
- Addressed a Valgrind warning by allocating the point attribute array
  @vdblink{points::AttributeArray::registerType,registry}
  using a Meyers singleton.
  <I>[Contributed&nbsp;by&nbsp;Autodesk]</I>

@par
ABI changes:
- ABI versions&nbsp;3 and older are now deprecated, and support for them will
  be removed in a future release.
  Until then, define the macro @c OPENVDB_USE_DEPRECATED_ABI (or set the
  CMake @c OPENVDB_USE_DEPRECATED_ABI option to @c ON) to suppress deprecation
  messages when compiling OpenVDB or dependent code.

@par
API changes:
- Changed @vdblink{points::RandomLeafFilter::LeafMap,RandomLeafFilter::LeafMap}
  from a @b std::map to a @b std::unordered_map.
- Removed the @b TableT template argument from
  @vdblink{util::PagedArray,PagedArray}.
  The table type is now hardcoded to @b std::deque.
- The minimum supported version of GLFW is now&nbsp;3.1.

@par
Python:
- CMake now always produces a <TT>.so</TT> for the Python module
  on Linux and Unix platforms.
- Fixed a compile-time error when building the Python module for Python&nbsp;3.
  <I>[Reported&nbsp;by&nbsp;yurivict]</I>

@par
Houdini:
- OpenVDB SOPs are now displayed in an ASWF sub-menu of the VDB tab menu.
- Added API documentation and examples.
- Added @hvdblink{GEOvdbApply,GEOvdbApply}, which invokes a functor
  on a VDB primitive if the resolved grid type is a member of
  a given type list.
- Fixed a regression in the Fill&nbsp;SOP that caused it to modify VDBs
  in the input detail.
- The Combine&nbsp;SOP no longer crashes in <B>Copy&nbsp;B</B> mode when the
  destination is not a&nbsp;VDB.
- Added an @hulink{OpFactory::addSpareData(),OpFactory::addSpareData} method
  and @hulink{addOperatorSpareData(),addOperatorSpareData} and
  @hulink{getOperatorSpareData(),getOperatorSpareData} functions
  to manage spare data associated with operator types.
- Added an @c opsparedata HScript command and @c hou.NodeType.spareData
  and @c hou.NodeType.spareDataDict methods to retrieve spare data
  associated with operator types.
- Added a <TT>pythonrc.py</TT> startup script to set the tab menu visibility
  of nodes and their native Houdini equivalents, based on an
  <TT>OPENVDB_OPHIDE_POLICY</TT> environment variable.
- Added an @hulink{OpFactory::setInvisible(),OpFactory::setInvisible} method
  to hide nodes from tab menus.
- Added an
  @hvdblink{OpenVDBOpFactory::setNativeName(),OpenVDBOpFactory::setNativeName}
  method to pair OpenVDB nodes with their native Houdini equivalents.
- Added an @hulink{OpPolicy::getTabSubMenuPath(),OpPolicy::getTabSubMenuPath}
  method to allow @b OpPolicy subclasses to provide their own tab sub-menu path.
- OpenVDB nodes now override @b OP_Operator::getVersion to return
  a version string of the form @c "vdb6.2.0 houdini18.0.222".


@htmlonly <a name="v6_1_0_changes"></a>@endhtmlonly
@par
<B>Version 6.1.0</B> - <I>May 8, 2019</I>

@par
<BLOCKQUOTE>
As of this release, the oldest supported Houdini version is&nbsp;16.5.
</BLOCKQUOTE>

@par
New features:
- Added new @vdblink::QuatTraits QuatTraits@endlink,
  @vdblink::MatTraits MatTraits@endlink and
  @vdblink::ValueTraits ValueTraits@endlink type traits to complement
  @vdblink::VecTraits VecTraits@endlink and added an
  @vdblink::IsSpecializationOf IsSpecializationOf@endlink
  helper metafunction.
- Added support for @vdblink::Vec4SMetadata Vec4s@endlink,
  @vdblink::Vec4DMetadata Vec4d@endlink
  and @vdblink::Vec4IMetadata Vec4i@endlink metadata.
- Added a generic @vdblink::TypeList TypeList@endlink class.
- Added @vdblink::GridBase::apply() GridBase::apply@endlink,
  which invokes a functor on a grid if the resolved grid type
  is a member of a given type list.
- Added @vdblink::util::printTime() printTime@endlink, which outputs
  nicely formatted time information.
- Added a @link std::hash<openvdb::math::Coord> std::hash<Coord>@endlink
  template specialization.
- Added @vdblink::math::CoordBBox::moveMin moveMin@endlink and
  @vdblink::math::CoordBBox::moveMax moveMax@endlink methods to
  @vdblink::math::CoordBBox CoordBBox@endlink.

@par
Improvements:
- @vdblink::util::CpuTimer CpuTimer@endlink now makes use of
  @vdblink::util::printTime() printTime@endlink for nicer output,
  and its API has been improved.
- Significantly improved the performance of point data grid string attribute
  generation.
- @vdblink::points::AttributeArray::copy() AttributeArray::copy@endlink
  and the
  @vdblink::points::AttributeArray::operator=() AttributeArray@endlink
  copy assignment operator are now thread-safe.
- The command-line tools (<TT>vdb_print</TT>, etc.) now include
  the library ABI version in their <TT>-version</TT> output.
- Further improved the responsiveness of the
  @link MeshToVolume.h mesh to volume@endlink converter to interrupt requests.
- The CMake build system has been significantly improved to support a
  wider range of build options and use cases.
  This includes better dependency handling and status reporting, find module
  installation for external use, more robust handling of different platform
  configurations and the introduction of dependency and build documentation.

@par
Bug fixes:
- Fixed a bug in the @link tools/Clip.h clip@endlink tool that caused
  some grid metadata to be discarded.
- Added a check to @vdblink::points::setGroup() points::setGroup@endlink
  to compare the maximum index of the provided
  @vdblink::tools::PointIndexTree PointIndexTree@endlink
  to the size of the membership vector.
- Fixed a race condition introduced in ABI&nbsp;6 when moving points
  in point data grids, due to non-const access to an
  @vdblink::points::AttributeArray AttributeArray@endlink
  triggering a copy-on-write.
- Fixed a bug that caused the @link MeshToVolume.h mesh to volume@endlink
  converter to consume unlimited memory when it encountered NaNs
  in vertex positions.
- Fixed a rounding error bug in
  @link PointConversion.h point conversion@endlink when using
  single-precision floating-point.
- Addressed some type conversion issues and other issues reported by
  GCC&nbsp;6.
- Fixed a crash in @vdblink::tools::extractActiveVoxelSegmentMasks()
  extractActiveVoxelSegmentMasks@endlink
  when the first leaf node had no active voxels.
  <I>[Reported&nbsp;by&nbsp;Rick&nbsp;Hankins]</I>
- Fixed a bug in @vdblink::tools::segmentActiveVoxels() segmentActiveVoxels@endlink
  and @vdblink::tools::segmentSDF() segmentSDF@endlink where inactive leaf
  nodes were only pruned when there was more than one segment.
- Fixed a crash in point moving when using group filters.
- Fixed a bug where the stride of existing attributes was being ignored during
  copy-construction of an @vdblink::points::AttributeSet AttributeSet@endlink.
- Fixed a bug that caused @vdblink::points::AttributeArray::operator==()
  AttributeArray@endlink equality operators to fail for attributes
  with non-constant strides.

@par
API changes:
- Moved the @vdblink::CopyConstness CopyConstness@endlink metafunction from
  @link tree/TreeIterator.h TreeIterator.h@endlink to @link Types.h@endlink.

@par
Houdini:
- The Points&nbsp;Convert SOP now reports NaN Positions as warnings when
  converting from Houdini Points to VDB Points.
- Fixed a bug where the Points&nbsp;Convert&nbsp;SOP was incorrectly ignoring
  point attributes with the same name as an existing point group.
- The Transform&nbsp;SOP now supports frustum transforms by applying the
  transformation to the internal affine map.
- Changed the labels (but not the opnames) of several SOPs to match
  the corresponding native Houdini SOPs.
  The new labels are Morph&nbsp;SDF, Project&nbsp;Non-Divergent,
  Rebuild&nbsp;SDF, Renormalize&nbsp;SDF, Reshape&nbsp;SDF,
  Segment&nbsp;by&nbsp;Connectivity, Smooth&nbsp;SDF,
  Topology&nbsp;to&nbsp;SDF, and Visualize&nbsp;Tree.
- Added an @b OpPolicy::getFirstName method to allow @b OpPolicy subclasses
  to provide their own first name scheme.
- Added an @b OpPolicy::getLabelName method to allow @b OpPolicy subclasses
  to provide their own label naming scheme for tab menus.
- Added type lists for sets of commonly used grid types, including
  @b ScalarGridTypes, @b Vec3GridTypes, @b AllGridTypes, etc.
- The Vector&nbsp;Merge SOP now copies metadata from the representative
  scalar grid.
- Deprecated @b SOP_NodeVDB::duplicateSourceStealable,
  @b houdini_utils::getNodeChain and @b houdini_utils::OP_EvalScope.

@par
Python:
- Added limited support for @ref secPtContents "point data grids",
  comprising I/O and metadata functionality for now.
- Added support for @vdblink::Mat4SMetadata Mat4s@endlink
  and @vdblink::Mat4DMetadata Mat4d@endlink metadata, in the form of nested
  Python lists (e.g., <TT>[[1,0,0,0], [0,1,0,0], [0,0,1,0], [0,0,0,1]]</TT>).


@htmlonly <a name="v6_0_0_changes"></a>@endhtmlonly
@par
<B>Version 6.0.0</B> - <I>December 18, 2018</I>

@par
<BLOCKQUOTE>
Some changes in this release (see @ref v6_0_0_ABI_changes "ABI changes" below)
alter the grid&nbsp;ABI so that it is incompatible with earlier versions of
the OpenVDB library, such as the ones built into Houdini up to and including
Houdini&nbsp;17.
To preserve ABI compatibility, when compiling OpenVDB or any dependent code
define the macro <TT>OPENVDB_ABI_VERSION_NUMBER=</TT><I>N</I>, where,
for example, <I>N</I> is 3 for Houdini&nbsp;15, 15.5 and&nbsp;16,
4 for Houdini&nbsp;16.5 and 5 for Houdini&nbsp;17.0.
</BLOCKQUOTE>

@par
New features:
- Added support to the
  @link ParticlesToLevelSet.h ParticlesToLevelSet@endlink tool
  for fast rasterization of particles into boolean mask grids.
- Added convenience functions
  @vdblink::tools::particlesToSdf() particlesToSdf@endlink,
  @vdblink::tools::particleTrailsToSdf() particleTrailsToSdf@endlink,
  @vdblink::tools::particlesToMask() particlesToMask@endlink
  and @vdblink::tools::particleTrailsToMask() particleTrailsToMask@endlink
  for common particle rasterization use cases.
- Added batch copying functions @vdblink::points::AttributeArray::copyValues()
  AttributeArray::copyValues@endlink and
  @vdblink::points::AttributeArray::copyValuesUnsafe()
  AttributeArray::copyValuesUnsafe@endlink that significantly outperform
  the older @vdblink::points::AttributeArray::set()
  AttributeArray::set@endlink method.

@par
Improvements:
- Improved the responsiveness of the
  @link MeshToVolume.h mesh to volume@endlink converter to interrupt requests.
- Attempts to use a partially deserialized
  @vdblink::points::AttributeArray AttributeArray@endlink now errors.
- Updated point deletion to use faster batch copying for ABI=6+.
- Methods relating to in-memory Blosc compression for
  @vdblink::points::AttributeArray::compress() AttributeArray@endlink
  now do nothing and have been marked deprecated resulting in memory savings
  for ABI=6+.

@par
Bug fixes:
- Fixed various signed/unsigned casting issues to resolve compiler warnings
  when moving points in point data grids.

@anchor v6_0_0_ABI_changes
@par
ABI changes:
- Added multiple new virtual functions to
  @vdblink::points::AttributeArray AttributeArray@endlink.
- Changed the order and size of member variables in
  @vdblink::points::AttributeArray AttributeArray@endlink
  and @vdblink::points::TypedAttributeArray TypedAttributeArray@endlink.

@par
API changes:
- Removed a number of methods that were deprecated in version&nbsp;5.0.0 or
  earlier.
- Removed the experimental @b ValueAccessor::newSetValue method.
- Deprecated @vdblink::points::AttributeArray::compress()
  AttributeArray@endlink methods relating to in-memory Blosc compression.

@par
Houdini:
- The Convert and To&nbsp;Polygons SOPs now correctly transfer vertex
  attributes when the output is a polygon soup.
- Added an option to the Visualize&nbsp;SOP to display leaf nodes as points.
- Renamed the Visualize&nbsp;SOP&rsquo;s <TT>leafmode</TT>,
  <TT>internalmode</TT>, <TT>tilemode</TT> and <TT>voxelmode</TT> parameters
  to <TT>leafstyle</TT>, <TT>internalstyle</TT>, etc. and converted them
  from ordinals to strings.
- Made various improvements to viewport rendering of point data grids.
- Added a <B>ParmFactory::setInvisible</B> method to allow parameters
  to be marked as hidden.  This is useful for multi-parms,
  whose child parameters cannot be made obsolete.
- Removed the option to use in-memory Blosc compression from the
  Points&nbsp;Convert&nbsp;SOP as this feature has now been deprecated.
- Made various small changes for Houdini&nbsp;17 compatibility.


@htmlonly <a name="v5_2_0_changes"></a>@endhtmlonly
@par
<B>Version 5.2.0</B> - <I>August 13, 2018</I>

@par
New features:
- Added @link points/PointAdvect.h tools@endlink to advect points
  stored in point data grids through velocity fields.
  <I>[Contributed&nbsp;by&nbsp;Dan&nbsp;Bailey]</I>
- For point data grids, voxel data can now be
  @vdblink::points::prefetch() prefetched@endlink independently of
  position or other attributes.
  <I>[Contributed&nbsp;by&nbsp;Dan&nbsp;Bailey]</I>
- Added @link points/PointSample.h tools@endlink to sample voxel values
  onto points stored in point data grids.
  <I>[Contributed&nbsp;by&nbsp;Double&nbsp;Negative]</I>

@par
Improvements:
- The @vdblink::tools::UniformPointScatter UniformPointScatter@endlink tool
  now generates points in &ldquo;points per volume&rdquo; mode even when
  the product of the density and the voxel volume is less than one,
  and the point count now varies continuously with the density.
- Added a minimum/maximum sphere count argument to the
  @vdblink::tools::fillWithSpheres() fillWithSpheres@endlink tool.
  (The previous version, now deprecated, supported only a maximum
  sphere count.)
- Added a method to the level set tracking tool to enable and disable
  @vdblink::tools::LevelSetTracker::setTrimming() trimming@endlink
  of voxels outside the narrow band.
  Previously, trimming was always enabled, which caused dense SDFs
  to be converted to narrow-band level sets.
- Added @b state methods to point data
  @link points/IndexFilter.h index filters@endlink to improve
  optimization opportunities.
  <I>[Contributed&nbsp;by&nbsp;Dan&nbsp;Bailey]</I>
- Added @vdblink::points::ActiveFilter active@endlink
  and @vdblink::points::InactiveFilter inactive@endlink value mask
  point data index filters.
  <I>[Contributed&nbsp;by&nbsp;Dan&nbsp;Bailey]</I>
- Replaced include/exclude group list parameters with filter functors
  in various point data functions.
  <I>[Contributed&nbsp;by&nbsp;Dan&nbsp;Bailey]</I>
- Refactored and simplified the
  @link points/PointCount.h point count@endlink API.
  <I>[Contributed&nbsp;by&nbsp;Dan&nbsp;Bailey]</I>
- Computing cumulative per-leaf point offsets is now parallelized.
  <I>[Contributed&nbsp;by&nbsp;Dan&nbsp;Bailey]</I>
- Made various small changes for Visual Studio&nbsp;2017 compatibility.
  <I>[Contributed by Edward&nbsp;Lam]</I>

@par
Bug fixes:
- Fixed a bug that could cause an infinite loop when iterating over
  an empty root node.
- Fixed namespace-related bugs in
  @vdblink::math::Tuple::isZero() Tuple::isZero@endlink
  and @vdblink::math::Mat::isZero() Mat::isZero@endlink that led to
  compile-time errors.
- Fixed type conversion bugs in the vector-to-vector <A HREF=
  "namespaceopenvdb_1_1v5__2_1_1math.html#rotation_v1_v2"><B>rotation</B></A>
  function that made it impossible for it to return a single-precision
  rotation matrix, and modified the function to accept @b Vec3 arguments
  of any value type.
- Fixed a bug in the @link MeshToVolume.h mesh to volume@endlink converter
  that made it uninterruptible in certain cases even though
  an interrupter was provided.
  <I>[Reported&nbsp;by&nbsp;Doug&nbsp;Epps]</I>

@par
Houdini:
- Added an option to the From&nbsp;Particles&nbsp;SOP to output an
  interior mask grid.
- Added options to the Metadata&nbsp;SOP to set the grid name
  and to propagate metadata to primitive attributes and vice-versa.
- Modified <A HREF=
  "http://www.sidefx.com/docs/hdk16.5/class_g_u___prim_v_d_b.html#af9274e93cc2d5d8d1f001aa7a286180a">
  <B>convertVolumesToVDBs</B></A> to set the output VDBs&rsquo; grid names
  to the names of the volume primitives.
- Added an option to the Offset&nbsp;Level&nbsp;Set,
  Renormalize&nbsp;Level&nbsp;Set, Smooth&nbsp;Level&nbsp;Set
  and Resize&nbsp;Narrow&nbsp;Band&nbsp;SOPs to enable and disable
  trimming of voxels outside the narrow band.
  Previously, trimming was always enabled, which caused dense SDFs
  to be converted to narrow-band level sets.
- Fixed a bug in the Resample&nbsp;SOP that prevented it from reading
  a reference VDB from the second input.
- Added an option to the Scatter&nbsp;SOP to scatter points only on
  an isosurface of a signed distance field.
- The Scatter&nbsp;SOP now generates points in Point&nbsp;Density mode
  even when the product of the density and the voxel volume is less than one,
  and the point count now varies continuously with the density.
- Added a minimum sphere count option to the To&nbsp;Spheres&nbsp;SOP.
- Added enable/disable toggles to the To&nbsp;Spheres&nbsp;SOP&rsquo;s
  minimum and maximum radius parameters and eliminated the world space
  radius parameters.
  The remaining minimum and maximum parameters, formerly the voxel space
  radii, are now used in both world unit and voxel unit modes.
- Added transform and rotation order options to the Transform&nbsp;SOP.
- Added support to the Advect&nbsp;Points&nbsp;SOP for advecting points
  stored in point data grids.
  <I>[Contributed&nbsp;by&nbsp;Dan&nbsp;Bailey]</I>
- Added support to the Sample&nbsp;Points&nbsp;SOP for sampling onto points
  stored in point data grids.
  <I>[Contributed&nbsp;by&nbsp;Double&nbsp;Negative]</I>


@htmlonly <a name="v5_1_0_changes"></a>@endhtmlonly
@par
<B>Version 5.1.0</B> - <I>April 10, 2018</I>

@par
New features:
- Added an option to
  @vdblink::points::deleteFromGroups() points::deleteFromGroups@endlink
  to delete the groups as well as the points.
  <I>[Contributed&nbsp;by&nbsp;Nick&nbsp;Avramoussis]</I>
- Added a @c header_test Makefile target that checks library header files
  for dependencies on missing or indirectly included headers.
  <I>[Contributed&nbsp;by&nbsp;Dan&nbsp;Bailey]</I>
- Added support for @vdblink::math::Mat3s Mat3s@endlink and
  @vdblink::math::Mat3d Mat3d@endlink point data
  @vdblink::points::TypedAttributeArray typed attributes@endlink.
  <I>[Contributed&nbsp;by&nbsp;Dan&nbsp;Bailey]</I>

@par
Improvements:
- Added per-test timings to <TT>vdb_test</TT> to help in identifying
  performance regressions.
- @vdblink::zeroVal zeroVal@endlink now returns a zero matrix instead of
  an identity matrix for @vdblink::math::Mat4s Mat4s@endlink
  and @vdblink::math::Mat4d Mat4d@endlink, and it is now also defined
  (and returns a zero matrix) for @vdblink::math::Mat3s Mat3s@endlink
  and @vdblink::math::Mat3d Mat3d@endlink.

@par
Python:
- Fixed a bug introduced in version&nbsp;3.2.0 that caused
  boolean and integer values added to a grid&rsquo;s metadata
  to be stored as floating-point values.

@par
Houdini:
- Added options to the Clip&nbsp;SOP to expand or shrink the clipping region
  and, when clipping to a camera frustum, to set the near and far
  clipping planes.
- Added output grid naming options to the Points&nbsp;Convert&nbsp;SOP.
- Added a Keep&nbsp;Original&nbsp;Geometry toggle to the
  Points&nbsp;Convert&nbsp;SOP and improved the efficiency of point unpacking.
  <I>[Contributed&nbsp;by&nbsp;Dan&nbsp;Bailey]</I>
- Added an option to the Points&nbsp;Delete&nbsp;SOP to delete point groups.
  <I>[Contributed&nbsp;by&nbsp;Nick&nbsp;Avramoussis]</I>
- Fixed a rare crash when extracting points from a point data primitive.
  <I>[Contributed by Jeff&nbsp;Lait]</I>
- Added a @b SOP_NodeVDB::evalStdString method that facilitates
  string parameter evaluation in expressions, e.g.,
  <TT>matchGroup(*gdp,&nbsp;evalStdString("group",&nbsp;time))</TT>.
- Removed the deprecated @b openvdb_houdini::validateGeometry function.
  Use @b convertGeometry instead.
- Added a @b SOP_NodeVDB::matchGroup overload that eliminates the need
  to @c const_cast the @b GU_Detail.
  <I>[Contributed by Jeff&nbsp;Lait]</I>
- Grid transforms are now more aggressively simplified, making it less likely
  to produce nonuniform voxels erroneously.
  <I>[Contributed by Jeff&nbsp;Lait]</I>
- Fixed a bug when copying and pasting a Create&nbsp;SOP that could cause
  the Voxel&nbsp;Size toggle to change state.
- Added a @b houdini_utils::OpFactory::setVerb method to register
  <A HREF="http://www.sidefx.com/docs/houdini/model/compile">
  compilable</A>&nbsp;SOPs.
- Made @b SOP_NodeVDB::cookMySop @c final (that is, non-overridable)
  to facilitate the implementation of compilable SOPs.
  Override @b SOP_NodeVDB::cookVDBSop instead.
  (In most cases, it suffices to rename @b cookMySop to @b cookVDBSop.)
- Renamed some parameters on the following SOPs to match the equivalent
  native Houdini nodes: Advect, Advect&nbsp;Points, Analysis, Combine, Filter,
  Fracture, From&nbsp;Particles, From&nbsp;Polygons, Morph&nbsp;Level&nbsp;Set,
  Occlusion&nbsp;Mask, Offset&nbsp;Level&nbsp;Set, Points&nbsp;Group, Resample,
  Resize&nbsp;Narrow&nbsp;Band, Smooth&nbsp;Level&nbsp;Set,
  Topology&nbsp;To&nbsp;Level&nbsp;Set, Vector&nbsp;Merge, and Visualize.
- Added @b SOP_VDBCacheOptions, a convenience base class for
  compilable&nbsp;SOPs.
  <I>[Contributed by Jeff&nbsp;Lait]</I>
- Converted most SOPs into compilable SOPs.


@htmlonly <a name="v5_0_0_changes"></a>@endhtmlonly
@par
<B>Version 5.0.0</B> - <I>November 6, 2017</I>

@par
<BLOCKQUOTE>
Some changes in this release (see @ref v5_0_0_ABI_changes "ABI changes" below)
alter the grid&nbsp;ABI so that it is incompatible with earlier versions of
the OpenVDB library, such as the ones built into Houdini up to and including
Houdini&nbsp;16.
To preserve ABI compatibility, when compiling OpenVDB or any dependent code
define the macro <TT>OPENVDB_ABI_VERSION_NUMBER=</TT><I>N</I>, where,
for example, <I>N</I> is 3 for Houdini&nbsp;15, 15.5 and&nbsp;16 and 4
for Houdini&nbsp;16.5.
</BLOCKQUOTE>

@par
New features:
- Added a @vdblink::getLibraryAbiVersionString()
  getLibraryAbiVersionString@endlink function, which returns a
  string such as <TT>"5.0.0abi3"</TT>.
- Added a @vdblink::WeakPtr weak pointer@endlink type alias for ABI
  compatibility.
- Metadata fields of unregistered types are no longer discarded after
  being read from a <TT>.vdb</TT> file, and although their values are not
  printable, they can be written back to disk.
- Added a @c DESTDIR_LIB_DIR Makefile variable for Linux multiarch support.
  <I>[Contributed&nbsp;by&nbsp;Mathieu&nbsp;Malaterre]</I>
- Added tools to create @link tools/PotentialFlow.h potential flow@endlink
  fields, as described in the 2017&nbsp;SIGGRAPH OpenVDB course.
  <I>[Contributed&nbsp;by&nbsp;Double&nbsp;Negative]</I>
- Added @link points/PointMask.h tools@endlink to create mask grids from
  point data grids and to compute
  @vdblink::points::pointCountGrid() point counts@endlink.
  <I>[Contributed&nbsp;by&nbsp;Dan&nbsp;Bailey]</I>
- Added @link points/PointScatter.h tools@endlink to scatter
  @ref secPtOverview "OpenVDB points" randomly throughout a volume.
  <I>[Contributed&nbsp;by&nbsp;Nick&nbsp;Avramoussis]</I>

@par
Improvements:
- Significantly improved the performance of point data grid
  @vdblink::points::MultiGroupFilter group filters@endlink.
  <I>[Contributed&nbsp;by&nbsp;Double&nbsp;Negative]</I>

@par
Bug fixes:
- Fixed bugs in the
  @vdblink::tools::ClosestSurfacePoint ClosestSurfacePoint@endlink tool&rsquo;s
  distance calculations that caused searches to produce incorrect results.
- Fixed a locking issue that affected multithreaded access to
  @vdblink::points::PointDataLeafNode PointDataLeafNode@endlink&zwj;s
  when delayed loading was in effect.
  <I>[Contributed&nbsp;by&nbsp;Dan&nbsp;Bailey]</I>

@anchor v5_0_0_ABI_changes
@par
ABI changes:
- Made @vdblink::tree::InternalNode InternalNode@endlink&rsquo;s destructor
  non-virtual.
- The @ref v4_0_2_delayed_load_fix "fix" for a delayed-loading race condition
  in the @vdblink::tree::LeafBuffer LeafBuffer@endlink class that was only
  partially rolled out in the previous release is now enabled on all platforms.
- Replaced a bit flag with an atomic integer in
  @vdblink::points::AttributeArray points::AttributeArray@endlink
  to address a threading issue during delayed loading.
  <I>[Contributed&nbsp;by&nbsp;Dan&nbsp;Bailey]</I>
- Deprecated the @c OPENVDB_2_ABI_COMPATIBLE and @c OPENVDB_3_ABI_COMPATIBLE
  macros in favor of a new @c OPENVDB_ABI_VERSION_NUMBER macro.
  The new macro defaults to the library major version number but can be
  set at compile time to an earlier version number to disable ABI changes
  since that version.
  (Older ABIs will not be supported indefinitely, however.)
  For example, compile OpenVDB and any dependent code with
  <TT>-DOPENVDB_ABI_VERSION_NUMBER=4</TT> to use the 4.x&nbsp;ABI.

@par
API changes:
- Replaced @b tools::ClosestSurfacePoint::initialize with
  @vdblink::tools::ClosestSurfacePoint::create()
  tools::ClosestSurfacePoint::create@endlink,
  which returns a newly-allocated and properly initialized object.
- Removed methods that were deprecated in version&nbsp;4.0.0 or earlier,
  including @b io::File::readGridPartial, @b points::initialize,
  @b points::uninitialize and @b util::PagedArray::pop_back.
- Deprecated @vdblink::IllegalValueException IllegalValueException@endlink
  in favor of @vdblink::ValueError ValueError@endlink.
- Changed the naming scheme for the
  @link OPENVDB_VERSION_NAME library namespace@endlink
  from <B>openvdb::v</B><I>X</I><B>_</B><I>Y</I><B>_</B><I>Z</I>
  to <B>openvdb::v</B><I>X</I><B>_</B><I>Y</I><B>abi</B><I>N</I>,
  where @e X, @e Y, @e Z and @e N are the major, minor, patch and ABI
  version numbers, respectively.
  The <B>abi</B><I>N</I> suffix is added only when the library is built
  using an older ABI version.

@par
Python:
- Reimplemented NumPy support for Boost&nbsp;1.65 compatibility.

@par
Houdini:
- Fixed bugs that caused the Ray&nbsp;SOP&rsquo;s closest surface point
  searches to produce incorrect results.
- Changed the @b VdbPrimCIterator::FilterFunc type from @b boost::function
  to @b std::function.
- Changed the @b houdini_utils::OpPolicyPtr type from @b boost:shared_ptr
  to @b std::shared_ptr.
- Debug-level log messages generated by OpenVDB are no longer forwarded
  to Houdini&rsquo;s error manager.
- Fixed a bug in the Read&nbsp;SOP that made it impossible to select among
  grids of the same name in a file.
- Added @b houdini_utils::ParmFactory::setAttrChoiceList, a convenience
  method for the creation of menus of attributes.
- Added a Potential&nbsp;Flow&nbsp;SOP.
  <I>[Contributed&nbsp;by&nbsp;Double&nbsp;Negative]</I>
- Added point data grid support to the Scatter&nbsp;SOP.
  <I>[Contributed&nbsp;by&nbsp;Nick&nbsp;Avramoussis]</I>
- Added mask and point count output options to the
  Points&nbsp;Convert&nbsp;SOP.
  <I>[Contributed&nbsp;by&nbsp;Dan&nbsp;Bailey]</I>


@htmlonly <a name="v4_0_2_changes"></a>@endhtmlonly
@par
<B>Version 4.0.2</B> - <I>July 28, 2017</I>
@par
New features:
- Added @vdblink::tools::compActiveLeafVoxels compActiveLeafVoxels@endlink,
  which composites active voxel values from a source tree into a destination
  tree.
  It is threaded and faster than existing tools that merge trees, however
  it operates only on leaf nodes.
- Added a <TT>vdb_test&nbsp;-f</TT> option that reads a list of tests
  to be run from a text file.
- Added functions for @link points/PointDelete.h deleting points@endlink
  from point data grids based on group membership.
  <I>[Contributed&nbsp;by&nbsp;Double&nbsp;Negative]</I>
- Enabled display of point data grids in <TT>vdb_view</TT>.
  <I>[Contributed&nbsp;by&nbsp;Nick&nbsp;Avramoussis]</I>
- Added a view mode indicator to <TT>vdb_view</TT>.
- Added @vdblink::math::Mat::isFinite() isFinite@endlink,
  @vdblink::math::Mat::isNan() isNan@endlink, and
  @vdblink::math::Mat::isZero() isZero@endlink methods to
  @vdblink::math::Mat math::Mat@endlink and added
  @vdblink::math::Tuple::isZero() isZero@endlink to
  @vdblink::math::Tuple math::Tuple@endlink.
- Added @vdblink::tools::interiorMask() tools::interiorMask@endlink,
  which constructs a boolean mask grid from the active voxels of an
  input grid or, if the input grid is a level set, from the interior
  voxels of the level set.
- Added @vdblink::math::CoordBBox::begin() begin@endlink
  and @vdblink::math::CoordBBox::end() end@endlink iterator methods
  (and related methods) to @vdblink::math::CoordBBox CoordBBox@endlink,
  so that it can be used in range-based <TT>for</TT>&nbsp;loops.
- The @link tools/Clip.h clip@endlink tool now accepts either a box,
  a mask grid or a camera frustum as the clipping region.
  The latter is new in this version.

@par
Improvements:
- Moved the @vdblink::math::Tuple::isFinite() isFinite@endlink,
  @vdblink::math::Tuple::isInfinite() isInfinite@endlink,
  and @vdblink::math::Tuple::isNan() isNan@endlink methods from
  @vdblink::math::Vec3 math::Vec3@endlink et&nbsp;al.
  to @vdblink::math::Tuple math::Tuple@endlink.

@par
Bug fixes:
- @anchor v4_0_2_delayed_load_fix
  Fixed a delayed-loading race condition that could result in crashes.
  <I>[Reported&nbsp;by&nbsp;Dan&nbsp;Bailey]</I>
  <BLOCKQUOTE>
  @b Note: To preserve ABI compatibility, this fix is currently enabled
  only on platforms for which the alignment of a
  <TT>tbb::atomic&lt;uint32_t&gt;</TT> is the same as for a @c uint32_t.
  On other platforms, warnings will be logged during OpenVDB initialization,
  and it is recommended to disable delayed loading in that case (for example,
  by defining the environment variable @c OPENVDB_DISABLE_DELAYED_LOAD).
  </BLOCKQUOTE>
- Fixed a delayed-loading memory leak in the
  @vdblink::points::PointDataLeafNode PointDataLeafNode@endlink.
  <I>[Contributed&nbsp;by&nbsp;Double&nbsp;Negative]</I>
- Changed the random number seeding mechanism for <TT>.vdb</TT> file UUIDs
  to avoid duplicate&nbsp;IDs.
  <I>[Reported&nbsp;by&nbsp;Jason&nbsp;Lefley]</I>
- Fixed an off-by-one bug in the
  @vdblink::tools::GridResampler resampler@endlink that produced grid patterns
  of missing interior voxels for scale factors greater than one.

@par
Houdini:
- As of Houdini&nbsp;16.0.549, @c houdini_utils::OpFactory can generate
  help cards for operators automatically.
  New @c OpFactory::setDocumentation and @c ParmFactory::setDocumentation
  methods allow one to add custom help text in
  <A HREF="http://www.sidefx.com/docs/houdini/help/format">wiki markup</A>
  format.
- Added help cards for all SOPs.  Houdini&nbsp;16.0.578 or later is required.
  <I>[Contributed&nbsp;by&nbsp;Dan&nbsp;Bailey&nbsp;and&nbsp;SideFX]</I>
- The Extended Operator Info window in Houdini&nbsp;16 now renders correctly
  for OpenVDB SOPs, instead of displaying a Python stack trace.
  <I>[Contributed&nbsp;by&nbsp;Dan&nbsp;Bailey]</I>
- Added a Points Delete SOP for deleting points from point data grids
  based on group membership.
  <I>[Contributed&nbsp;by&nbsp;Double&nbsp;Negative]</I>
- Added a Mantra VRAY procedural and a delayed load SHOP for rendering
  point data grids.
  Houdini&nbsp;16 is required.
  <I>[Contributed&nbsp;by&nbsp;Double&nbsp;Negative]</I>
- Replaced the Combine SOP&rsquo;s &ldquo;A/B&nbsp;Pairs&rdquo;
  and &ldquo;Flatten&rdquo; toggles with a menu of collation options
  that include flattening only <I>A</I>&nbsp;grids and flattening groups
  of <I>A</I>&nbsp;grids independently.
- Added a slider to the Remove Divergence SOP to set the error tolerance
  for the pressure solver.
- Added value type conversion options (for VDB output) to the Convert&nbsp;SOP.
- Added a Densify SOP that replaces active tiles with leaf voxels.
- Fixed a bug in the Rasterize Points&nbsp;SOP that capped density values
  to one instead of to the particles&rsquo; densities.
- The Convert and To&nbsp;Polygons SOPs now accept grids of any type
  as surface masks, not just level set or SDF grids.
- Added an option to the Clip&nbsp;SOP to clip to a camera frustum.


@htmlonly <a name="v4_0_1_changes"></a>@endhtmlonly
@par
<B>Version 4.0.1</B> - <I>March 8, 2017</I>
@par
New features:
- Added functions to util/logging.h to simplify configuration of the
  logging system (via command-line arguments, in particular).
- Added @vdblink::tree::LeafManager::activeLeafVoxelCount()
  LeafManager::activeLeafVoxelCount@endlink, a faster, threaded
  alternative to @vdblink::tree::Tree::activeLeafVoxelCount()
  Tree::activeLeafVoxelCount@endlink.
- Added a <TT>-shuffle</TT> option that causes <TT>vdb_test</TT>
  to run unit tests in random order, which can help to identify
  unintended dependencies between tests.
- Added @c vdb_lod, a command-line tool to generate volume mipmaps
  for level-of-detail effects.
- Added methods to compute the median value of
  @vdblink::tree::LeafNode::medianOn() active@endlink,
  @vdblink::tree::LeafNode::medianOff() inactive@endlink
  or @vdblink::tree::LeafNode::medianAll() all@endlink voxels in leaf nodes.

@par
Improvements:
- Added a @vdblink::Metadata::str() Metadata::str@endlink specialization
  for @vdblink::StringMetadata StringMetadata@endlink that eliminates
  the overhead of writing to a string stream.
- Made various minor improvements to @vdblink::util::PagedArray
  util::PagedArray@endlink.
- Added an @c install_lib build target to the Makefile.
  <I>[Contributed&nbsp;by&nbsp;Double&nbsp;Negative]</I>
- Added @subpage points "documentation" and Cookbook
  @ref openvdbPointsHelloWorld "examples" for OpenVDB&nbsp;Points.
  <I>[Contributed&nbsp;by&nbsp;Double&nbsp;Negative]</I>
- Registration of OpenVDB&nbsp;Points grid and attribute types is now
  handled in @vdblink::initialize() openvdb::initialize@endlink,
  and @vdblink::points::initialize() points::initialize@endlink
  and @vdblink::points::uninitialize() points::uninitialize@endlink
  are therefore deprecated.
- Extended multi-pass I/O to handle a variable number of passes per leaf node.
  <I>[Contributed&nbsp;by&nbsp;Double&nbsp;Negative]</I>
- Addressed a name conflict between macros in util/NodeMasks.h and symbols in
  the <A HREF="http://eigen.tuxfamily.org/index.php?title=Main_Page">Eigen</A>
  library.
  <I>[Reported&nbsp;by&nbsp;Trevor&nbsp;Thomson]</I>

@par
Bug fixes:
- The @vdblink::tools::fillWithSpheres() fillWithSpheres@endlink
  and @vdblink::tools::ClosestSurfacePoint ClosestSurfacePoint@endlink
  tools now correctly handle isosurfaces outside the input volume&rsquo;s
  narrow band.
- The @vdblink::tools::MultiResGrid MultiResGrid@endlink tool
  now supports all standard grid types, including
  @vdblink::BoolGrid BoolGrid@endlink and @vdblink::MaskGrid MaskGrid@endlink.
- @vdblink::tree::LeafNode::fill() LeafNode::fill@endlink now correctly clips
  the fill region to the node&rsquo;s bounding box.
- @vdblink::Grid::denseFill() Grid::denseFill@endlink no longer densifies
  all existing active tiles, and it now correctly handles both active
  and inactive fill values.
- Fixed a bug that caused @vdblink::tools::copyToDense()
  tools::copyToDense@endlink to only partially populate the output array
  when delayed loading was in effect.
  <I>[Reported&nbsp;by&nbsp;Stuart&nbsp;Levy]</I>
- Fixed an issue with duplicate registration of
  @link points/PointDataGrid.h PointDataGrid@endlink attribute types.
  <I>[Reported&nbsp;by&nbsp;SideFX]</I>
- Fixed an uninitialized memory bug in the
  @vdblink::tools::meshToVolume() mesh to volume@endlink converter.
  <I>[Reported&nbsp;by&nbsp;SideFX]</I>
- Fixed a thread race condition in
  @vdblink::math::QuantizedUnitVec QuantizedUnitVec@endlink
  that could cause it to produce incorrect results.
  <I>[Contributed by Jeff&nbsp;Lait]</I>
- Fixed a dangling pointer bug in the
  @vdblink::tools::ParticleAtlas particle atlas@endlink tool.
  <I>[Contributed&nbsp;by&nbsp;SideFX]</I>
- Grid operators (@vdblink::tools::divergence() divergence@endlink,
  @vdblink::tools::gradient() gradient@endlink, etc.) now produce
  correct results even for grids with active tile values.
- Fixed a bug when writing an out-of-core
  @vdblink::points::AttributeArray points::AttributeArray@endlink
  that could cause corruption of the metadata associated with the array.
  <I>[Contributed&nbsp;by&nbsp;Double&nbsp;Negative]</I>

@par
Python:
- Added functions @c getLoggingLevel, @c setLoggingLevel, and
  @c setProgramName, to allow configuration of the logging system.

@par
Houdini:
- Fixed a crash in the Ray SOP when the user selected an isosurface
  outside the target volume&rsquo;s narrow band.
- The LOD SOP now supports all standard grid types, including boolean grids.
- Added @c houdini_utils::ParmFactory::setGroupChoiceList, a convenience
  method for the creation of menus of primitive groups.
- Made various small changes for Houdini&nbsp;16 compatibility.
  <I>[Contributed&nbsp;by&nbsp;SideFX]</I>
- The Create SOP now supports matching the new grids&rsquo; transform,
  voxel size, and topology to a reference grid.
  If the topology is being matched, it can optionally be resampled
  to a different voxel size.
- Added some support for point data grids to the Clip,
  Topology&nbsp;To&nbsp;Level&nbsp;Set and Visualize SOPs.
  <I>[Contributed&nbsp;by&nbsp;Double&nbsp;Negative]</I>
- Compression is no longer enabled by default in the
  Points&nbsp;Convert&nbsp;SOP for normals and colors, because they are
  not guaranteed to have a [0,&nbsp;1] range.
  <I>[Contributed&nbsp;by&nbsp;Double&nbsp;Negative]</I>
- Added a 16-bit truncation compression option to the
  Points&nbsp;Convert&nbsp;SOP.
  <I>[Contributed&nbsp;by&nbsp;Double&nbsp;Negative]</I>
- Fixed a build issue with the GR_PrimVDBPoints render hook plugin
  that could cause @c hython to report a DSO error.
  <I>[Reported&nbsp;by&nbsp;Double&nbsp;Negative]</I>
- Added an @c install_lib build target to the Makefile.
- Rewrote the Remove&nbsp;Divergence SOP to actually remove divergence from
  vector fields on collocated grids, and added support for stationary
  and moving obstacles and an option to output a pressure field.
- The Analysis&nbsp;SOP now produces correct results for grids with active
  tile values.
- Added a sparse/dense toggle to the Fill&nbsp;SOP.
- Added @c openvdb_houdini::startLogForwarding,
  @c openvdb_houdini::stopLogForwarding
  and @c openvdb_houdini::isLogForwarding, which control the forwarding
  of log messages to Houdini&rsquo;s error manager.
  Forwarding of library warnings and error messages is now enabled
  by default for SOPs when OpenVDB is built with
  <A HREF="http://log4cplus.sourceforge.net/">log4cplus</A>.


@htmlonly <a name="v4_0_0_changes"></a>@endhtmlonly
@par
<B>Version 4.0.0</B> - <I>November 15, 2016</I>
@par
Highlights:
- Incorporated Double&nbsp;Negative&rsquo;s
  <A HREF="https://github.com/dneg/openvdb_points_dev">
  OpenVDB&nbsp;Points</A> library.
- Introduced some C++11 constructs.
  A&nbsp;C++11-compatible compiler is now required.
- Blosc-compressed <TT>.vdb</TT> files are now as much as 20% smaller.
- Vector-valued grids are now constructed and destroyed much faster.
  <BLOCKQUOTE>
  @b Note: This change and other changes in this release
  (see @ref v4_0_0_ABI_changes "ABI changes" below) alter the grid&nbsp;ABI
  so that it is incompatible with earlier versions of the OpenVDB library,
  such as the ones built into Houdini&nbsp;15, 15.5 and&nbsp;16.
  To disable these changes and preserve ABI compatibility, define
  the macro @c OPENVDB_3_ABI_COMPATIBLE when compiling OpenVDB
  or any code that depends on OpenVDB.
  </BLOCKQUOTE>

@par
New features:
- Added an option to the @link PointScatter.h point scattering@endlink tools
  to specify how far each point may be displaced from the center of its
  host voxel or tile.
- Added a toggle to the @vdblink::tools::clip() clip@endlink tool
  to invert the clipping mask.
- Custom leaf node implementations may now optimize their file layout
  by inheriting from @vdblink::io::MultiPass io::MultiPass@endlink.
  Voxel data for grids with such leaf nodes will be written and read in
  multiple passes, allowing blocks of related data to be stored contiguously.
  <I>[Contributed&nbsp;by&nbsp;Double&nbsp;Negative]</I>
- Added @vdblink::tree::Tree::unallocatedLeafCount()
  Tree::unallocatedLeafCount@endlink, which returns the number of leaf
  nodes with unallocated data buffers (typically due to delayed loading).

@par
Improvements:
- Vector-valued grids are now constructed and destroyed much faster.
- Changed @vdblink::math::Coord Coord@endlink&rsquo;s data representation
  to facilitate C++11 uniform initialization.
- Delayed loading from @vdblink::io::File io::Files@endlink is now faster
  due to the use of seeks instead of reads.
  <I>[Contributed&nbsp;by&nbsp;Double&nbsp;Negative]</I>
- Made many small changes to address type conversion and other warnings
  reported by newer compilers, including Clang&nbsp;3.8.
- Improved Blosc compression ratios and write times by increasing
  the block size.
  <I>[Contributed&nbsp;by&nbsp;Dan&nbsp;Bailey]</I>

@par
Bug fixes:
- Fixed a bug that caused topology operations
  (@vdblink::Grid::topologyUnion() union@endlink,
  @vdblink::Grid::topologyIntersection() intersection@endlink
  and @vdblink::Grid::topologyDifference() difference@endlink) on
  @vdblink::MaskGrid MaskGrids@endlink to sometimes produce incorrect results.
  (MaskGrids are used internally in a number of tools.)
- Changed @vdblink::GridBase::copyGrid() GridBase::copyGrid@endlink and
  @vdblink::Grid::copy() Grid::copy@endlink to close const-correctness holes.
- @vdblink::tools::fillWithSpheres() tools::fillWithSpheres@endlink now
  returns an empty list of spheres instead of crashing when the user selects
  an isosurface that lies outside the bounding volume&rsquo;s narrow band.
- Fixed a null pointer dereference when copying grids that were loaded
  with @c io::File::readGridPartial.
  <I>[Reported&nbsp;by&nbsp;Nick&nbsp;Avramoussis]</I>

@anchor v4_0_0_ABI_changes
@par
ABI changes:
- Added a @vdblink::tree::NodeUnion NodeUnion@endlink template specialization
  for non-POD value types that significantly expedites construction and
  destruction of vector-valued grids.
- Changed @vdblink::math::Coord Coord@endlink&rsquo;s data representation
  to facilitate C++11 uniform initialization.
- Replaced occurrences of <TT>boost::shared_ptr</TT> with
  <TT>std::shared_ptr</TT>.
- Changed @vdblink::GridBase::copyGrid() GridBase::copyGrid@endlink and
  @vdblink::Grid::copy() Grid::copy@endlink to close const-correctness holes.
- Added virtual function @vdblink::tree::Tree::unallocatedLeafCount()
  Tree::unallocatedLeafCount@endlink.

@par
API changes:
- Introduced some C++11 constructs.
  A&nbsp;C++11-compatible compiler is now required.
- Added a parameter to the @link PointScatter.h point scattering@endlink
  tools to control the displacement of each point from the center of
  its host voxel or tile.
  The default behavior, as before, is to allow each point to be placed
  (randomly) anywhere within its voxel or tile.
- Renamed @c LeafManager::getPreFixSum to
  @vdblink::tree::LeafManager::getPrefixSum()
  LeafManager::getPrefixSum@endlink.
- Made @c LeafNode::Buffer a top-level class and renamed it to
  @vdblink::tree::LeafBuffer LeafBuffer@endlink.
  <I>[Contributed&nbsp;by&nbsp;Double&nbsp;Negative]</I>
- Deprecated @c io::File::readGridPartial in favor of delayed loading.
- @c tools::ClosestSurfacePoint::initialize now returns a boolean
  indicating whether initialization was successful.
- Dropped the @c CopyPolicy enum and added
  @vdblink::GridBase::copyGridWithNewTree() GridBase::copyGridWithNewTree@endlink
  and @vdblink::Grid::copyWithNewTree() Grid::copyWithNewTree@endlink in order
  to close const-correctness holes that allowed newly-constructed,
  non-<TT>const</TT> grids to share their trees with existing
  <TT>const</TT> grids.  (Where that behavior is still required, use a
  @vdblink::ConstPtrCast ConstPtrCast@endlink.)

@par
Python:
- Fixed a build issue with Python&nbsp;3 and NumPy.
  <I>[Contributed&nbsp;by&nbsp;Jonathan&nbsp;Scruggs]</I>

@par
Houdini:
- Certain changes in this release (see @ref v4_0_0_ABI_changes "ABI changes"
  above) alter the grid&nbsp;ABI so that it is incompatible with earlier
  versions of the OpenVDB library, such as the ones built into
  Houdini&nbsp;15, 15.5 and&nbsp;16.
  To disable these changes and preserve ABI compatibility, define
  the macro @c OPENVDB_3_ABI_COMPATIBLE when compiling OpenVDB
  or any code that depends on OpenVDB.
- Introduced some C++11 constructs that are incompatible with
  versions of Houdini older than&nbsp;15.0.
- Fixed a bug in the Rasterize Points SOP that caused vector-valued attributes
  to be transferred as scalars.
  <I>[Contributed&nbsp;by&nbsp;Double&nbsp;Negative]</I>
- Added a toggle to the Clip SOP to invert the clipping mask.
- Added a slider to the Scatter SOP to specify how far each point
  may be displaced from the center of its host voxel or tile.


@htmlonly <a name="v3_2_0_changes"></a>@endhtmlonly
@par
<B>Version 3.2.0</B> - <I>August 10, 2016</I>

@par
Highlights:
- New features: tool to produce and store a sequences of progressively
  lower resolution grids (mipmaps), an acceleration structure for fast
  range and nearest-neighbor searches on particles, arbitrary volume
  and level set specific segmentation tools, a new binary mask grid
  type and an efficient point to level set conversion scheme.
- Optimizations: Faster volume to mesh conversion and threaded grid
  destruction, morphological dilation, csg operations and fracture tool.
- New Houdini nodes: Segment, LOD and Topology To Level Set.

@par
New features:
- Added @link MultiResGrid.h tools::MultiResGrid@endlink a tool to
  produce and store a sequences of progressively lower resolution
  grids (mipmaps).
- Added @link ParticleAtlas.h tools::ParticleAtlas@endlink an acceleration
  structure for fast range and nearest-neighbor searches on particles, points
  with radius.
- Added @vdblink::tools::segmentActiveVoxels() segmentActiveVoxels@endlink,
  which operates on grids of arbitrary type and separates connected components
  of a grid&rsquo;s active voxels into distinct grids or trees.
- Added @vdblink::tools::segmentSDF() segmentSDF@endlink, which separates
  disjoint signed-distance-field surfaces into distinct grids or trees.
- Added @vdblink::tools::extractActiveVoxelSegmentMasks()
  extractActiveVoxelSegmentMasks@endlink, which constructs a mask
  for each connected component of a grid&rsquo;s active voxels.
- Added threaded level-set CSG tools
  @vdblink::tools::csgUnionCopy() csgUnionCopy@endlink,
  @vdblink::tools::csgIntersectionCopy() csgIntersectionCopy@endlink
  and @vdblink::tools::csgDifferenceCopy() csgDifferenceCopy@endlink,
  which, unlike the existing CSG tools, produce new grids rather than
  modifying their input grids.
  These new tools are faster and use less memory than the existing tools
  (if only because the input grids never need to be deep-copied).
- Added a threaded @vdblink::tools::dilateActiveValues dilateActiveValues()@endlink
  tool with tile value support.
- Added a @vdblink::tools::PointsToMask PointsToMask@endlink tool,
  which activates voxels that intersect points from a given list.
- Added a new @link openvdb.h MaskGrid@endlink type that uses a single
  bit-field to represent both voxel values and states for the
  @link tree/LeafNodeMask.h leafnode@endlink to reduce memory usage.
- Added a @vdblink::tools::topologyToLevelSet() topologyToLevelSet@endlink tool
  that generates a level set from the implicit boundary between active and
  inactive voxels in an input grid of arbitrary type.
- Added @link LevelSetPlatonic.h tools::LevelSetPlatonic@endlink a new tool
  that produces narrow-band level sets of the five Platonic solids.
- Added @vdblink::tools::extractIsosurfaceMask() extractIsosurfaceMask@endlink
  which masks voxels that intersect the implicit surface defined by the
  given isovalue.
- Added a @vdblink::tree::LeafManager::getPrefixSum() getPrefixSum@endlink
  method to the @vdblink::tree::LeafManager LeafManager@endlink, for
  user-managed external buffers.
- Added a @vdblink::tools::Dense::print() print@endlink method to the
  @vdblink::tools::Dense Dense@endlink grid class.
- Added the @vdblink::math::CoordBBox::Iterator CoordBBox::Iterator@endlink
  class to conveniently iterate over coordinates covered a CoordBBox.
- Added bit-wise operations to the @vdblink::math::CoordBBox CoordBBox@endlink
  class.
- New component wise constructor for the @vdblink::math::CoordBBox
  CoordBBox@endlink class as well as the method
  @vdblink::math::CoordBBox::getCornerPoints CoordBBox::getCornerPoints@endlink.
- Added a new @vdblink::tree::LeafManager LeafManager@endlink constructor to
  create the structure from an existing array of leafnodes.
- Added active tile count to @vdblink::tree::Tree::print Tree::print@endlink.
- Added the templated @vdblink::math::MinMax MinMax@endlink class to compute the
  extrema of arbitrary value types.
- Added @vdblink::Grid::sparseFill() sparseFill@endlink and
  @vdblink::Grid::denseFill() denseFill@endlink methods to the Grid, Tree and
  RootNode classes.

@par
Improvements:
- Complete overhaul of the @vdblink::tools::VolumeToMesh VolumeToMesh@endlink tool
  brings significant performance improvements and enhanced region masking,
  tile support and bool volume surfacing.
- Improved the performance, parallel scaling and memory usage,
  of @vdblink::tools::LevelSetFracture tools::LevelSetFracture@endlink and
  updated to use the new @vdblink::tools::segmentSDF() segmentSDF@endlink scheme.
- Improved the performance of
  @vdblink::tools::LevelSetAdvection tools::LevelSetAdvection@endlink by up to
  five times.
- Improved the performance of @vdblink::tree::Tree::voxelizeActiveTiles()
  Tree::voxelizeActiveTiles@endlink by means of multi-threading.
- Improved the performance of the
  @vdblink::tools::meshToVolume() mesh-to-volume converter@endlink,
  particularly for large narrow-band widths and for signed distance fields
  with dense interior regions.
- Threaded the Tree destructor and the
  @vdblink::tree::Tree::clear() Tree::clear@endlink method.
- Added a parameter to the
  @vdblink::tools::signedFloodFill() signedFloodFill@endlink and
  @vdblink::tools::signedFloodFillWithValues() signedFloodFillWithValues@endlink
  tools to constrain the flood fill to specific levels of the tree.
- Added @vdblink::tree::LeafManager::reduce LeafManager::reduce@endlink and
  similar methods to @vdblink::tree::NodeManager NodeManager@endlink
  <I>[Contributed by Brett&nbsp;Tully]</I>
- Improved constructors of @vdblink::math::Mat3 math::Mat3@endlink and
  @vdblink::math::Mat4 Mat4@endlink.
- Added @vdblink::math::Mat3::cofactor Mat3::cofactor@endlink.
- Added @vdblink::math::Mat3::setRows Mat3::setRows@endlink,
  @vdblink::math::Mat4::setRows Mat4::setRows@endlink,
  @vdblink::math::Mat3::setColumns Mat3::setColumns@endlink and
  @vdblink::math::Mat4::setColumns Mat4::setColumns@endlink.
- Added @vdblink::util::NodeMask::isConstant NodeMask::isConstant@endlink
  method for faster bit processing.
- @vdblink::tools::prune tools::prune@endlink performs an improved estimate
  of tile values by means of medians.
- Added toggle to switch between cell centered and node centered transforms
  to @vdblink::tools::PointPartitioner tools::PointPartitioner@endlink

@par
Bug fixes:
- Fixed a bug in @vdblink::tools::LevelSetAdvection tools::LevelSetAdvection@endlink
  that could cause non-deterministic behavior.
  <I>[Reported by Jeff&nbsp;Lait]</I>
- Fixed a bug that allowed for unexpected implicit conversion
  between grids of different value types.
- Fixed a bug whereby the origins of leaf nodes with value type @c bool
  were ignored during equality comparisons.
- The @vdblink::tools::GridTransformer grid transformer tool@endlink
  now correctly handles affine transforms with shear and/or reflection.
- Fixed a bug in the
  @vdblink::tools::meshToVolume() mesh-to-volume converter@endlink
  that could produce incorrect distances for large bandwidths.
- Fixed a bug in @vdblink::tools::meshToVolume() mesh-to-volume converter@endlink
  that produced different results on machines with different core counts.
- Fixed a threading bug in the
  @vdblink::tools::compReplace() compReplace@endlink tool
  that could cause crashes.
- Resolved a floating-point exception in
  @vdblink::math::QuantizedUnitVec::pack() math::QuantizedUnitVec::pack@endlink
  caused by calling the method with a zero-length vector.
  <I>[Contributed by Rick&nbsp;Hankins]</I>
- Improved the API of @vdblink::tools::Dense Dense@endlink with non-const
  access methods.
- Fixed a potential threading bug in @vdblink::io::Queue io::Queue@endlink.
  <I>[Contributed by Josip&nbsp;Šumečki]</I>
- Fixed a possible division-by-zero bug in openvdb/tools/LevelSetAdvect.h.
  <I>[Contributed by Rick&nbsp;Hankins]</I>
- Corrected the @vdblink::math::outerProduct outer product@endlink method
  to not return the transpose result.
  <I>[Contributed by Gergely&nbsp;Klar]</I>
- Fixed a memory overallocation issue in
  @vdblink::tools::VolumeAdvection VolumeAdvection@endlink.
- Fix bug in
  @vdblink::tools::VolumeToMesh tools::VolumeToMesh@endlink
  failing to clear its state when exiting early.
  <I>[Contributed by Edward&nbsp;Lam]</I>
- Fixed bug in @vdblink::tools::PointIndexIterator::worldSpaceSearchAndUpdate
  tools::PointIndexIterator::worldSpaceSearchAndUpdate@endlink
  that resulted in missing point indices.
  <I>[Reported by Rick&nbsp;Hankins]</I>
- Fixed Windows build issues in unit tests.
  <I>[Contributed by Edward&nbsp;Lam and Steven&nbsp;Caron]</I>
- Fixed @vdblink::math::isApproxZero() isApproxZero@endlink so that it works
  correctly when tolerance is zero.
  <I>[Reported by Joshua&nbsp;Olson]</I>
- Fixed bugs in @vdblink::tree::NodeUnion NodeUnion@endlink that could cause
  crashes.
- Fixed memory leak in
  @vdblink::tools::mesh_to_volume_internal::ExpandNarrowband
  tools::mesh_to_volume_internal::ExpandNarrowband@endlink
  <I>[Reported by K&eacute;vin&nbsp;Dietrich]</I>
- Fixed parameter type inconsistencies in @link math/Stencils.h@endlink and
  @link tools/RayIntersector.h@endlink.
  <I>[Contributed by K&eacute;vin&nbsp;Dietrich and Nick&nbsp;Avramoussis]</I>
- Fixed a bug in the @vdblink::tools::VolumeToMesh VolumeToMesh@endlink tool that
  produced artifacts for adaptive surface extraction on clipped level sets.
  <I>[Reported by Jeff&nbsp;Lait]</I>
- Corrected empty grid background value in
  @vdblink::tools::meshToVolume() mesh-to-volume converter@endlink
  <I>[Contributed by Jeff&nbsp;Lait]</I>
- Fixed a bug in @vdblink::tools::volumeToMesh volume-to-mesh converter@endlink
  that could produce NaNs.<I>[Reported by Rick Hankins]</I>
- Fixed a bug in the "Advect Points SOP" that could cause a crash when
  the input grids were of incorrect type.<I>[Reported by SideFX]</I>

@par
API changes:
- Deprecated @c math::Mat3::setBasis and @c math::Mat4::setBasis.
- Renamed @c GudonovsNormSqrd to
  @vdblink::math::GodunovsNormSqrd GodunovsNormSqrd@endlink
  <I>[Contributed by Branislav&nbsp;Radjenovic]</I>
- Renamed @c ValueType to @c PosType in the PointArray interface.
- Deprecated tree::Tree::addLeaf(LeafNode&) and added
  tree::Tree::addLeaf(LeafNode*).

@par
Python:
- Updated the Python module for Python&nbsp;3 compatibility.
- Updated the Python module for Boost 1.60 compatibility, to address
  &ldquo;no to_python (by-value) converter found&rdquo; exceptions.

@par
Maya:
- Fixed bugs related to data ownership, and improved error checking.
  <I>[Contributed by Crawford&nbsp;Doran]</I>
- Updated the Read and Write DAG nodes to support file sequences and
  subframe evaluation.

@par
Houdini:
- Added a Segment SOP that separates a grid&rsquo;s connected components
  into distinct grids.
- Added a LOD SOP that produces a sequences of progressively lower
  resolution grids.
- Added a Topology To Level Set SOP that generates a narrow-band
  signed distance field / level set from the interface between active
  and inactive voxels in an arbitrary grid.
- Revamped the From Particles SOP UI and added a more efficient level set
  conversion method that supports Houdini 15 packed points.
- Updated the Rasterize Points SOP with support for frustum transforms,
  sub region masking and orientation logic that matches the native
  Copy SOP&rsquo;s orientation.
- Updated the Platonic SOP with support for all five Platonic solids.
- Added hooks for registering SOP_NodeVDB text callbacks for different
  grid types. <I>[Contributed by Nick&nbsp;Avramoussis]</I>
- The Resample and Combine SOPs now correctly handle affine transforms
  with shear and/or reflection.
- Removed the StaggeredBoxSampler code path in SOP_OpenVDB_Advect because it
  introduces bias.
  <I>[Contributed by Fredrik&nbsp;Salomonsson]</I>
- Fixed a bug in the Ray SOP whereby the distance attribute was created
  with the wrong data type. <I>[Contributed by Nick&nbsp;Avramoussis]</I>
- The From Polygon SOP now allows the user to either specify the voxel
  count along an axis or the voxel size in world units (the only option
  in the past).

@htmlonly <a name="v3_1_0_changes"></a>@endhtmlonly
@par
<B>Version 3.1.0</B> - <I>October 1, 2015</I>

@par
Highlights:
- New features: advection of arbitrary volumes, general-purpose
  preconditioned linear solver and Poisson solver, segmentation
  of topologically-enclosed regions of a volume, new and faster bitmask
  operators, concurrent paged array, volume diagnostics
- Optimizations: threaded grid constructors and topology operations;
  faster mesh to volume conversion, SDF to fog volume conversion
  and grid pruning; faster, unbounded particle partitioning
- New Houdini nodes: Advect, Diagnostics, Rasterize Points, Remap,
  Remove Divergence, Sort Points

@par
New features:
- Added a @vdblink::tools::VolumeAdvection volume advection@endlink tool
  for sparse advection of non-level-set volumes.
- Added a preconditioned
  @vdblink::math::pcg::solve() conjugate gradient solver@endlink.
- Added a @vdblink::tools::poisson::solve() Poisson solver@endlink
  for functions sampled on grids.
- Added @vdblink::tools::extractEnclosedRegion extractEnclosedRegion@endlink,
  which detects topologically-enclosed (watertight) exterior regions (cavities)
  that can result from CSG union operations between level sets with concavities
  that are capped.
  (See the unit test @c TestPoissonSolver::testSolveWithSegmentDomain
  for an example in which this tool is used to identify regions of trapped
  fluid when solving for pressure in a volume of incompressible fluid.)
- Added @vdblink::util::PagedArray PagedArray@endlink, a concurrent,
  dynamic linear array data structure with fast <I>O</I>(1) value access
  (both random and sequential).
- Added @vdblink::tools::Sampler Sampler@endlink, which provides a unified API
  for both staggered and non-staggered interpolation of various orders.
- Added equality and inequality operators to
  @vdblink::Metadata Metadata@endlink and @vdblink::MetaMap MetaMap@endlink.
- Added @vdblink::tools::CheckLevelSet CheckLevelSet@endlink and
  @vdblink::tools::CheckFogVolume CheckFogVolume@endlink tools that
  perform various tests on symmetric, narrow-band level sets and fog volumes,
  respectively, to diagnose potential issues.
- Added support for value accessors that are not registered with their trees.
  (Bypassing accessor registration can improve performance in rare cases
  but should be used with caution, since the accessor will be left in an
  invalid state if the tree topology is modified.)
- Added a @vdblink::tree::Tree::stealNodes() stealNodes@endlink method that
  transfers ownership of all nodes in a tree of a certain type and inserts
  them into a linear array.
- Added a @vdblink::tools::createLevelSetBox() tools::createLevelSetBox@endlink
  factory function for level-set grids.
- Added @vdblink::tools::Dense::offsetToCoord() Dense::offsetToCoord@endlink.
- Added @vdblink::tree::LeafBuffer::data() LeafNode::Buffer::data@endlink,
  which provides direct access to a leaf node&rsquo;s voxel value array,
  avoiding out-of-core overhead.  Use with caution.
- Added a @vdblink::util::NodeMask::foreach() NodeMask::foreach@endlink method
  for efficient evaluation of complex bitwise operations.
- Added a bitwise difference method to
  @vdblink::util::NodeMask::operator-=() NodeMask@endlink.
- Added a @c -version option to @c vdb_print, @c vdb_render and @c vdb_view.

@par
Improvements:
- Deep, conversion and topology copy @vdblink::Grid Grid@endlink constructors
  are now threaded and up to five times faster.
- @vdblink::Grid::topologyUnion() Grid::topologyUnion@endlink,
  @vdblink::Grid::topologyIntersection() Grid::topologyIntersection@endlink, and
  @vdblink::Grid::topologyDifference() Grid::topologyDifference@endlink are now
  much faster due to threading.
- Significantly improved the performance, parallel scaling and memory usage
  of the @vdblink::tools::meshToVolume() mesh to volume@endlink converter,
  and implemented a more robust inside/outside sign classification scheme.
- Reimplemented the
  @vdblink::tools::PointPartitioner point partitioning@endlink
  tool for improved performance, concurrency and memory usage.
  The tool is now unbounded in the sense that points may be distributed
  anywhere in index space.
- Significantly improved the performance of the
  @vdblink::tools::sdfToFogVolume() SDF to fog volume@endlink converter.
- Significantly improved the performance of the
  @vdblink::tools::sdfInteriorMask() sdfInteriorMask@endlink tool
  and added support for both grid and tree inputs.
- Made various optimizations and improvements to the
  @vdblink::tools::LevelSetMorphing level set morphing@endlink tool.
- Aggregated @vdblink::tools::DiscreteField DiscreteField@endlink and
  @vdblink::tools::EnrightField EnrightField@endlink (formerly in
  tools/LevelSetAdvect.h) and
  @vdblink::tools::VelocitySampler VelocitySampler@endlink and
  @vdblink::tools::VelocityIntegrator VelocityIntegrator@endlink (formerly
  in tools/PointAdvect.h) into a single header, tools/VelocityFields.h.
- Modified the @vdblink::tools::signedFloodFill() signed flood fill@endlink
  tool to accept grids of any signed scalar value type, not just
  floating-point grids.
- The @vdblink::tools::prune() prune@endlink tool is now faster, and it employs
  an improved compression technique on trees with floating-point values.

@par
Bug fixes:
- Fixed a build issue that could result in spurious &ldquo;Blosc encoding
  is not supported&rdquo; errors unless @c OPENVDB_USE_BLOSC was
  <TT>@#define</TT>d when compiling client code.
- Added NaN and inf checks to the
  @vdblink::tools::PointPartitioner point partitioning@endlink tool.
- Fixed a <TT>vdb_view</TT> issue whereby the frame buffer size did not
  necessarily match the window size.
  <I>[Contributed by Rafael&nbsp;Campos]</I>
- Fixed a roundoff issue in
  @vdblink::tools::LevelSetTracker LevelSetTracker@endlink
  that could result in NaNs.
- Changed @vdblink::tools::CheckNormGrad CheckNormGrad@endlink to check
  the magnitude of the gradient rather than the square of the magnitude.
- Fixed parameter type inconsistencies in math/Ray.h and
  tools/RayIntersector.h.
  <I>[Contributed by K&eacute;vin&nbsp;Dietrich]</I>
- Fixed incorrect handling of signed values in the
  @vdblink::tools::clip() clip@endlink tool (and the Clip SOP).

@par
API changes:
- Removed the <TT>math::Hermite</TT> class since it was no longer used
  and caused build issues for some.
- Refactored the @vdblink::tools::LevelSetAdvection level set advection@endlink,
  @vdblink::tools::LevelSetFilter level set filtering@endlink,
  @vdblink::tools::LevelSetMeasure level set measuring@endlink
  and @vdblink::tools::LevelSetTracker level set tracking@endlink tools.
- Extended the API of the @vdblink::tools::Diagnose Diagnose@endlink tool
  and disabled copy construction.
- Extended and unified the API of various Samplers.
- Added an optional template argument to the
  @vdblink::tree::ValueAccessor ValueAccessor@endlink class
  to allow for unregistered accessors.

@par
Houdini:
- Added a Rasterize Points SOP that produces density volumes and transfers
  arbitrary point attributes using a weighted-average scheme.
  The node incorporates a VOP subnetwork for procedural modeling,
  and its accompanying creation script defines a default network with
  VEX procedures for cloud and velocity field modeling.
  (See the creation script file header for installation details.)
- Merged the Advect Level Set SOP into a new Advect SOP that supports
  advection of arbitrary volumes, not just level sets.
- Added a Remove Divergence SOP that eliminates divergence from a
  velocity field.
- Added a Diagnostics SOP that can identify various problems with
  level sets, fog volumes and other grids.
- Added a Sort Points SOP that spatially reorders a list of points
  so that points that are close together in space are also close together
  in the list.
  This can improve CPU cache coherency and performance for
  random-access operations.
- Added a Remap SOP that maps voxel values in an input range to values
  in an output range through a user-defined transfer function.
- Added an option to the Convert SOP to activate interior voxels.
  <I>[Contributed by SESI]</I>
- The To Spheres SOP can now optionally output a <TT>pscale</TT> attribute.
- Added <TT>openvdb_houdini::SOP_NodeVDB::duplicateSourceStealable()</TT>,
  which in conjunction with the Unload flag can help to minimize deep copying
  of grids between nodes.
  The Advect, Convert, Fill, Filter, Fracture, Noise, Offset Level Set,
  Prune, Remap, Remove Divergence, Renormalize Level Set, Resize Narrow Band,
  Smooth Level Set and Transform SOPs all have this optimization enabled,
  meaning that they can potentially steal, rather than copy, data from
  upstream nodes that have the Unload flag enabled.
  <I>[Contributed by Double&nbsp;Negative]</I>
- Redesigned the UI of the Visualize SOP and added toggles to draw with
  or without color, to use the grid name as the attribute name for points
  with values, and to attach grid index coordinates to points.
- Added toggles to the Filter, Rebuild Level Set, Resize Narrow Band,
  Smooth Level Set and To Spheres SOPs to specify units in either
  world space or index space.
- Fixed an issue whereby grids generated by the Rebuild Level Set SOP
  did not always display as surfaces in the viewport.
- The Metadata SOP now sets appropriate viewport visualization options
  when the grid class is changed.


@htmlonly <a name="v3_0_0_changes"></a>@endhtmlonly
@par
<B>Version 3.0.0</B> - <I>January 14, 2015</I>
- The @vdblink::io::File File@endlink class now supports delayed loading of
  <TT>.vdb</TT> files, meaning that memory is not allocated for voxel values
  until the values are actually accessed. (This feature is enabled by default.)
  Until a grid has been fully loaded, its source <TT>.vdb</TT> file must not be
  modified or deleted, so for safety,
  @vdblink::io::File::open() File::open@endlink automatically makes
  private copies of source files that are smaller than a user-specified limit
  (see @vdblink::io::File::setCopyMaxBytes() File::setCopyMaxBytes@endlink).
  The limit can be set to zero to disable copying, but if it cannot be
  guaranteed that a file will not be modified, then it is best not to enable
  delayed loading for that file.
- <TT>.vdb</TT> files can now optionally be compressed with the Blosc&nbsp;LZ4
  codec.  <A HREF="http://www.blosc.org/">Blosc</A> compresses almost as well
  as ZLIB, but it is much faster.
- Added @vdblink::tools::PointPartitioner PointPartitioner@endlink, a tool
  for fast spatial sorting of points stored in an external array, and
  @link PointIndexGrid.h PointIndexGrid@endlink, an acceleration structure
  for fast range and nearest-neighbor searches.
- Added @link NodeManager.h tree::NodeManager@endlink,
  which linearizes a tree to facilitate efficient multithreading
  across all tree levels.
- Added @vdblink::tools::prune() tools::prune@endlink (and other variants),
  which replaces and outperforms @c Tree::prune.
- Added @vdblink::tools::signedFloodFill() tools::signedFloodFill@endlink,
  which replaces and outperforms @c Tree::signedFloodFill.
- Added @vdblink::tools::changeBackground() tools::changeBackground@endlink
  (and other variants), which replaces and outperforms @c Tree::setBackground().
- Added a fast but approximate narrow-band level set
  @vdblink::tools::LevelSetTracker::dilate() dilation@endlink method, a fast
  narrow-band level set
  @vdblink::tools::LevelSetTracker::erode() erosion@endlink
  method, and a @vdblink::tools::LevelSetTracker::normalize(const MaskType*)
  masked normalization@endlink method to
  @vdblink::tools::LevelSetTracker LevelSetTracker@endlink.
- Added @vdblink::tools::Diagnose Diagnose@endlink, which performs
  multithreaded diagnostics on grids to identify issues like values that
  are NaNs or out-of-range. It optionally generates a boolean grid of all
  values that fail user-defined tests.
- Added optional alpha masks to @vdblink::tools::LevelSetMorphing
  LevelSetMorphing@endlink.
- Fixed an intermittent crash in
  @vdblink::tools::LevelSetMorphing LevelSetMorphing@endlink.
- Added @c tools::topologyToLevelSet(),
  which generates a level set from the implicit boundary between active
  and inactive voxels in an arbitrary input grid.
  <I>[DWA internal]</I>
- Improved the performance of point scattering (by orders of magnitude)
  and added a
  @vdblink::tools::DenseUniformPointScatter DenseUniformPointScatter@endlink
  class as well as support for fractional numbers of particles per voxel.
- Improved the performance and memory footprint of
  the @vdblink::tools::ParticlesToLevelSet ParticlesToLevelSet@endlink tool
  for large numbers (tens to hundreds of millions) of particles.
- Added edge-adjacent (6+12=18 neighbors) and vertex-adjacent (6+12+8=26
  neighbors) dilation algorithms to
  @vdblink::tools::Morphology::dilateVoxels Morphology::dilateVoxels@endlink.
  The default dilation pattern is still face-adjacent (6&nbsp;neighbors).
- Added @vdblink::tree::Tree::getNodes() Tree::getNodes@endlink, which allows
  for fast construction of linear arrays of tree nodes for use in multithreaded
  code such as the @vdblink::tree::LeafManager LeafManager@endlink or
  @link NodeManager.h tree::NodeManager@endlink.
- Added @vdblink::math::Extrema math::Extrema@endlink and
  @vdblink::tools::extrema() tools::extrema@endlink to efficiently
  compute minimum and maximum values in a grid.
- Added support for material color grids to all level set
  @vdblink::tools::BaseShader shaders@endlink, and added an option to
  @c vdb_render that allows one to specify a reference grid to be used
  for material color lookups.
- Added @vdblink::getLibraryVersionString()
  getLibraryVersionString@endlink and
  @link OPENVDB_LIBRARY_VERSION_STRING@endlink.
- Modified the mesh to volume converter to always set the grid background
  value to the exterior narrow-band width, and added finite value checks
  to narrow band parameters.
- @vdblink::tools::volumeToMesh() tools::volumeToMesh@endlink now compiles
  for all grid types but throws an exception if the input grid does not
  have a scalar value type.
- Added a
  @vdblink::io::File::readGrid(const Name&, const BBoxd&) File::readGrid@endlink
  overload and @vdblink::GridBase::readBuffers(std::istream&, const CoordBBox&)
  readBuffers@endlink overloads to the grid, tree and node classes that allow
  one to specify a bounding box against which to clip a grid while reading it.
  For large grids, clipping while reading can result in significantly lower
  memory usage than clipping after reading.
- Added @vdblink::GridBase::clipGrid() GridBase::clipGrid@endlink, which
  clips a grid against a world-space bounding box, and
  @vdblink::GridBase::clip() GridBase::clip@endlink and
  @vdblink::tree::Tree::clip() Tree::clip@endlink, which clip against
  an index-space bounding box.
- Added @vdblink::tools::clip() tools::clip@endlink, which clips a grid
  either against a bounding box or against the active voxels of a mask grid.
- @c io::File::readGridPartial allocates the nodes of a grid&rsquo;s tree
  as before, but it now allocates leaf nodes without data buffers.
  (This feature is mainly for internal use.
  Partially-read grids should be used with care if at all, and they should
  be treated as read-only.)
- Grid names retrieved using a
  @vdblink::io::File::NameIterator File::NameIterator@endlink now always
  uniquely identify grids; they no longer generate &lsquo;more than one grid
  named&nbsp;&ldquo;<I>x</I>&rdquo;&rsquo; warnings when there are multiple
  grids of the same name in a file (for files written starting with this
  version of the OpenVDB library).
- Fixed a bug in @vdblink::tree::Tree::ValueOffIter Tree::ValueOffIter@endlink
  that could cause
  @vdblink::tree::TreeValueIteratorBase::setMaxDepth() depth-bounded@endlink
  iterators to return incorrect values.
- Eliminated a recursive call in @vdblink::tree::TreeValueIteratorBase::next()
  TreeValueIteratorBase::next@endlink that could cause crashes on systems
  with a limited stack size.
- Fixed memory leaks in @vdblink::tree::RootNode::topologyDifference()
  RootNode::topologyDifference@endlink and
  @vdblink::tree::RootNode::topologyIntersection()
  RootNode::topologyIntersection@endlink.
- Fixed a memory leak in @vdblink::io::Queue io::Queue@endlink when the queue
  was full and a write task could not be added within the timeout interval.
- Fixed a potential division by zero crash in
  @vdblink::tools::compDiv() tools::compDiv@endlink with integer-valued grids.
- Fixed kernel normalization in the @vdblink::tools::Filter filter tool@endlink
  so that it is correct for integer-valued grids.
- Fixed a bug in @vdblink::tree::LeafBuffer::getValue()
  LeafNode::Buffer::getValue@endlink whereby Visual C++ would return
  a reference to a temporary.
  <I>[Contributed by SESI]</I>
- Fixed a bug in @vdblink::tools::ParticlesToLevelSet
  tools::ParticlesToLevelSet@endlink related to attribute transfer
  when leaf nodes are produced without active values.
- Added @vdblink::util::CpuTimer util::CpuTimer@endlink and removed
  the more simplistic @c unittest_util::CpuTimer from @c unittest/util.h.
- Eliminated the use of @c getopt for command-line argument parsing
  in @c vdb_test.
- @vdblink::initialize() openvdb::initialize@endlink now properly initializes
  <A HREF="http://log4cplus.sourceforge.net/">log4cplus</A> if it is enabled,
  eliminating &ldquo;No appenders could be found&rdquo; errors.
- Fixed a bug in the
  @vdblink::math::QuantizedUnitVec::pack() QuantizedUnitVec::pack@endlink
  method that caused quantization artifacts.
- Added convenience class @vdblink::tools::AlphaMask AlphaMask@endlink
- Added constructors and methods to both
  @vdblink::math::RandInt RandInt@endlink and
  @vdblink::math::Rand01 Rand01@endlink to set and reset the random seed value.
- Added convenience methods for
  @vdblink::math::Transform::indexToWorld(const BBoxd&) const transforming@endlink
  @vdblink::math::Transform::worldToIndex(const BBoxd&) const bounding@endlink
  @vdblink::math::Transform::worldToIndexCellCentered(const BBoxd&) const boxes@endlink
  to @vdblink::math::Transform math::Transform@endlink.
- @c vdb_view is now compatible with both GLFW&nbsp;2 and GLFW&nbsp;3.
- Made many small changes to address type conversion and other warnings
  reported by newer compilers like GCC&nbsp;4.8 and ICC&nbsp;14.
- Replaced the @c HALF_INCL_DIR and @c HALF_LIB_DIR Makefile variables
  with @c ILMBASE_INCL_DIR and @c ILMBASE_LIB_DIR and added @c ILMBASE_LIB,
  to match <A HREF="https://github.com/openexr/openexr">OpenEXR</A>&rsquo;s
  library organization.  <I>[Contributed by Double&nbsp;Negative]</I>
- Eliminated most local (function-scope) static variables, because
  Visual&nbsp;C++ doesn&rsquo;t guarantee thread-safe initialization
  of local statics.  <I>[Contributed by&nbsp;SESI]</I>
- Fixed a bug in @vdblink::readString() readString@endlink related
  to empty strings.
  <I>[Contributed by Fabio&nbsp;Piparo]</I>
- Fixed a bug in the @vdblink::tools::VolumeToMesh VolumeToMesh@endlink
  simplification scheme that was creating visual artifacts.

@par
API changes:
- The addition of a
  @vdblink::GridBase::readBuffers(std::istream&, const CoordBBox&)
  GridBase::readBuffers@endlink virtual function overload and the
  @vdblink::GridBase::clip() GridBase::clip@endlink
  @vdblink::GridBase::readNonresidentBuffers()
  GridBase::readNonresidentBuffers@endlink and
  @vdblink::tree::Tree::clipUnallocatedNodes() Tree::clipUnallocatedNodes@endlink
  virtual functions changes the grid ABI so that it is incompatible with
  earlier versions of the OpenVDB library (such as the ones in Houdini 12.5
  and&nbsp;13).  Define the macro @c OPENVDB_2_ABI_COMPATIBLE when compiling
  OpenVDB to disable these changes and preserve ABI compatibility.
- All @vdblink::tools::BaseShader shaders@endlink now have a template argument
  to specify the type of an optional material color grid, but the default type
  mimics the old, uniform color behavior.
- Removed a deprecated
  @vdblink::io::Stream::write() io::Stream::write@endlink overload.
- The point counts in
  @vdblink::tools::UniformPointScatter UniformPointScatter@endlink
  and @vdblink::tools::NonUniformPointScatter NonUniformPointScatter@endlink
  are now specified and returned as @vdblink::Index64 Index64@endlink.
- @vdblink::math::RandInt RandInt@endlink has an extra template argument
  to specify the integer type.
  The @vdblink::math::RandomInt RandomInt@endlink typedef is unchanged.
- @vdblink::io::readData() io::readData@endlink,
  @vdblink::io::HalfReader<false,T>::read() io::HalfReader::read@endlink
  and @vdblink::io::HalfWriter<false,T>::write() io::HalfWriter::write@endlink
  now take a @c uint32_t argument indicating the type of compression
  instead of a @c bool indicating whether compression is enabled.
- Removed @c io::Archive::isCompressionEnabled() and
  @c io::Archive::setCompressionEnabled() and renamed
  @c io::Archive::compressionFlags() and @c io::Archive::setCompressionFlags()
  to @vdblink::io::Archive::compression() io::Archive::compression@endlink and
  @vdblink::io::Archive::setCompression() io::Archive::setCompression@endlink.
- Internal and leaf node classes are now required to provide
  "PartialCreate" constructors that optionally bypass the allocation
  of voxel buffers.  Leaf node classes must now also provide
  @vdblink::tree::LeafNode::allocate() allocate@endlink and
  @vdblink::tree::LeafNode::isAllocated() isAllocated@endlink methods
  to manage the allocation of their buffers.
- Removed @c pruneInactive and @c pruneLevelSet methods from the
  @vdblink::tree::Tree Tree@endlink and various node classes.
  These methods have been replaced by the much faster pruning functions
  found in tools/Prune.h.
- Removed @c signedFloodFill methods from the @vdblink::Grid Grid@endlink,
  @vdblink::tree::Tree Tree@endlink and various node classes.
  These methods have been replaced by the much faster functions
  found in tools/SignedFloodFill.h.
- Removed @c Grid::setBackground() and @c Tree::setBackground() (use the
  faster @vdblink::tools::changeBackground() changeBackground@endlink tool
  instead), and removed the default argument from
  @vdblink::tree::RootNode::setBackground() RootNode::setBackground@endlink.

@par
Python:
- Added grid methods @c convertToPolygons() and @c convertToQuads(),
  which convert volumes to meshes, and @c createLevelSetFromPolygons(),
  which converts meshes to volumes.
  <A HREF="http://docs.scipy.org/doc/">NumPy</A> is required.

@par
Maya:
- Added an adaptive polygonal surface extraction node.

@par
Houdini:
- Added a new Resize Narrow Band SOP that can efficiently adjust the width
  of a level set&rsquo;s narrow band.  This allows, for example, for a
  level set to be created quickly from points or polygons with a very
  narrow band that is then quickly resized to a desired width.
- Fixed bugs in the Smooth Level Set and Reshape Level Set SOPs that
  caused them to ignore the selected discretization scheme.
- Added a Morph Level Set SOP.
- Added a From Points SOP to very quickly generate a level set
  from a point cloud, ignoring any radius attribute.
  <I>[DWA internal]</I>
- Added a Voxel Scale mode to the Resample SOP.
- Improved the performance and memory footprint of the From Particles SOP
  for large numbers (tens to hundreds of millions) of particles.
- The Scatter SOP now accepts fractional numbers of particles per voxel.
- Improved the performance of the Scatter SOP by more than an order
  of magnitude.
- The Clip SOP now has a toggle to choose explicitly between a mask grid
  or a bounding box as the clipping region.  As a consequence, the mask grid
  can now be unnamed.
- Added the OpenVDB library version number to the Extended Operator
  Information for all SOPs.
- SOPs are now linked with an rpath to the directory containing the
  OpenVDB library.
- Like the native Houdini file SOP, the Read SOP now allows missing frames
  to be reported either as errors or as warnings.
- The Read SOP now has an optional input for geometry, the bounding box
  of which can be used to clip grids as they are read.  For large grids,
  clipping while reading can result in significantly lower memory usage
  than clipping after reading.
- The From Polygons and Convert SOPs now default to using the polygon soup
  mesh representation, which uses less memory.


@htmlonly <a name="v2_3_0_changes"></a>@endhtmlonly
@par
<B>Version 2.3.0</B> - <I>April 23, 2014</I>
- Added @vdblink::tools::extractSparseTree() extractSparseTree@endlink,
  which selectively extracts and transforms data from a dense grid to
  produce a sparse tree, and @vdblink::tools::extractSparseTreeWithMask()
  extractSparseTreeWithMask@endlink, which copies data from the index-space
  intersection of a sparse tree and a dense input grid.
- Added copy constructors to the
  @vdblink::Grid::Grid(const Grid<OtherTreeType>&) Grid@endlink,
  @vdblink::tree::Tree::Tree(const Tree<OtherRootType>&) Tree@endlink,
  @vdblink::tree::RootNode::RootNode(const RootNode<OtherChildType>&)
  RootNode@endlink,
  @vdblink::tree::InternalNode::InternalNode(const InternalNode<OtherChildNodeType, Log2Dim>&)
  InternalNode@endlink and
  @vdblink::tree::LeafNode::LeafNode(const LeafNode<OtherValueType, Log2Dim>&) LeafNode@endlink
  classes, and an assignment operator overload to
  @vdblink::tree::RootNode::operator=(const RootNode<OtherChildType>&)
  RootNode@endlink, that allow the source and destination to have different
  value types.
- Modified @vdblink::tree::Tree::combine2() Tree::combine2@endlink to permit
  combination of trees with different value types.
- Added @vdblink::CanConvertType CanConvertType@endlink and
  @vdblink::tree::RootNode::SameConfiguration
  RootNode::SameConfiguration@endlink metafunctions, which perform compile-time
  tests for value type and tree type compatibility, and a
  @vdblink::tree::RootNode::hasCompatibleValueType()
  RootNode::hasCompatibleValueType@endlink method, which does runtime checking.
- Added optional support for logging using
  <A HREF="http://log4cplus.sourceforge.net/">log4cplus</A>.
  See logging.h and the @c INSTALL file for details.
- Added  @vdblink::tools::VolumeRayIntersector::hits()
  VolumeRayIntersector::hits@endlink, which returns all the hit segments
  along a ray.  This is generally more efficient than repeated calls to
  @vdblink::tools::VolumeRayIntersector::march()
  VolumeRayIntersector::march@endlink.
- Added member class @vdblink::math::Ray::TimeSpan Ray::TimeSpan@endlink
  and method @vdblink::math::Ray::valid() Ray::valid@endlink, and deprecated
  method @vdblink::math::Ray::test() Ray::test@endlink.
- Fixed a bug in @vdblink::math::VolumeHDDA VolumeHDDA@endlink that could
  cause rendering artifacts when a ray&rsquo;s start time was zero.
  <I>[Contributed&nbsp;by&nbsp;Mike&nbsp;Farnsworth]</I>
- Added a @vdblink::tools::compositeToDense() compositeToDense@endlink tool,
  which composites data from a sparse tree into a dense array, using a
  sparse alpha mask.  Over, Add, Sub, Min, Max, Mult, and Set are
  supported operations.
- Added a @vdblink::tools::transformDense() transformDense@endlink tool,
  which applies a functor to the value of each voxel of a dense grid
  within a given bounding box.
- Improved the performance of node iterators.

@par
API changes:
- Collected the digital differential analyzer code from math/Ray.h
  and tools/RayIntersector.h into a new header file, math/DDA.h.
- Rewrote @vdblink::math::VolumeHDDA VolumeHDDA@endlink and made several
  changes to its API.  (@vdblink::math::VolumeHDDA VolumeHDDA@endlink
  is used internally by @vdblink::tools::VolumeRayIntersector
  VolumeRayIntersector@endlink, whose API is unchanged.)
- @vdblink::tree::Tree::combine2() Tree::combine2@endlink,
  @vdblink::tree::RootNode::combine2() RootNode::combine2@endlink,
  @vdblink::tree::InternalNode::combine2() InternalNode::combine2@endlink,
  @vdblink::tree::LeafNode::combine2() LeafNode::combine2@endlink
  and @vdblink::CombineArgs CombineArgs@endlink all now require an additional
  template argument, which determines the type of the other tree.
- Assignment operators for
  @vdblink::tree::LeafManager::LeafRange::Iterator::operator=()
  LeafManager::LeafRange::Iterator@endlink,
  @vdblink::util::BaseMaskIterator::operator=() BaseMaskIterator@endlink,
  @vdblink::util::NodeMask::operator=() NodeMask@endlink and
  @vdblink::util::RootNodeMask::operator=() RootNodeMask@endlink
  now return references to the respective objects.
- Removed a number of methods that were deprecated in version&nbsp;2.0.0
  or earlier.

@par
Houdini:
- Added a Clip SOP, which does volumetric clipping.
- Added an Occlusion Mask SOP, which generates a mask of the voxels
  inside a camera frustum that are occluded by objects in an input grid.
- The Combine SOP now applies the optional signed flood fill only to
  level set grids, since that operation isn&rsquo;t meaningful for other grids.
- The Filter SOP now processes all grid types, not just scalar grids.


@htmlonly <a name="v2_2_0_changes"></a>@endhtmlonly
@par
<B>Version 2.2.0</B> - <I>February 20, 2014</I>
- Added a simple, multithreaded
  @vdblink::tools::VolumeRender volume renderer@endlink,
  and added volume rendering support to the @c vdb_render
  command-line renderer.
- Added an option to the
  @vdblink::tools::LevelSetRayIntersector LevelSetRayIntersector@endlink
  and to @c vdb_render to specify the isovalue of the level set.
- Added methods to the
  @vdblink::tools::LevelSetRayIntersector LevelSetRayIntersector@endlink
  to return the time of intersection along a world or index ray and to
  return the level set isovalue.
- Improved the performance of the
  @vdblink::tools::VolumeRayIntersector VolumeRayIntersector@endlink
  and added support for voxel dilation to account for interpolation kernels.
- Added a @ref sInterpolation "section" to the Cookbook on interpolation
  using @vdblink::tools::BoxSampler BoxSampler@endlink,
  @vdblink::tools::GridSampler GridSampler@endlink,
  @vdblink::tools::DualGridSampler DualGridSampler@endlink, et al.
- Added a @ref secGrid "section" to the Overview on grids and grid metadata.
- Modified @vdblink::tools::DualGridSampler DualGridSampler@endlink so
  it is more consistent with @vdblink::tools::GridSampler GridSampler@endlink.
- The @vdblink::tools::cpt() cpt@endlink, @vdblink::tools::curl() curl@endlink,
  @vdblink::tools::laplacian() laplacian@endlink,
  @vdblink::tools::meanCurvature() meanCurvature@endlink
  and @vdblink::tools::normalize() normalize@endlink tools now output grids
  with appropriate @vdblink::VecType vector types@endlink
  (covariant, contravariant, etc.).
- Added a @vdblink::tools::transformVectors() transformVectors@endlink tool,
  which applies an affine transformation to the voxel values of a
  vector-valued grid in accordance with the grid&rsquo;s
  @vdblink::VecType vector type@endlink and
  @vdblink::Grid::isInWorldSpace() world space/local space@endlink setting.
- Added a @vdblink::tools::compDiv() compDiv@endlink tool, which combines
  grids by dividing the values of corresponding voxels.
- Fixed a bug in the mean curvature computation that could produce NaNs
  in regions with constant values.
- Added a
  @vdblink::Grid::topologyDifference() Grid::topologyDifference@endlink method.
- Added @vdblink::math::Vec3::exp() exp@endlink and
  @vdblink::math::Vec3::sum() sum@endlink methods to
  @vdblink::math::Vec2 Vec2@endlink, @vdblink::math::Vec3 Vec3@endlink
  and @vdblink::math::Vec4 Vec4@endlink.
- Improved the @vdblink::tools::fillWithSpheres() fillWithSpheres@endlink
  tool for small volumes that are just a few voxels across.
- Improved the accuracy of the mesh to volume converter.
- Fixed a bug in the mesh to volume converter that caused incorrect sign
  classifications for narrow-band level sets.
- Fixed a bug in @vdblink::math::NonlinearFrustumMap::applyIJT()
  NonlinearFrustumMap::applyIJT@endlink that resulted in incorrect values
  when computing the gradient of a grid with a frustum transform.
- Fixed a file I/O bug whereby some <TT>.vdb</TT> files could not be read
  correctly if they contained grids with more than two distinct inactive
  values.
- Fixed an off-by-one bug in the numbering of unnamed grids in <TT>.vdb</TT>
  files.  The first unnamed grid in a file is now retrieved using the name
  &ldquo;<TT>[0]</TT>&rdquo;, instead of &ldquo;<TT>[1]</TT>&rdquo;.
- Fixed a build issue reported by Clang&nbsp;3.2 in tools/GridOperators.h.
- Fixed a memory leak in @vdblink::tools::Film Film@endlink.
- Added library and file format version number constants to the Python module.
- Improved convergence in the
  @vdblink::tools::VolumeRender volume renderer@endlink.
  <I>[Contributed by Jerry Tessendorf and Mark Matthews]</I>
- Made various changes for compatibility with Houdini&nbsp;13 and with
  C++11 compilers.
  <I>[Contributed&nbsp;by&nbsp;SESI]</I>

@par
API changes:
- @vdblink::tools::VolumeRayIntersector::march()
  VolumeRayIntersector::march@endlink no longer returns an @c int
  to distinguish tile vs. voxel hits.  Instead, it now returns @c false
  if no intersection is detected and @c true otherwise.  Also, @e t0 and
  @e t1 might now correspond to the first and last hits of multiple adjacent
  leaf nodes and/or active tiles.
- @vdblink::tools::DualGridSampler DualGridSampler@endlink is no longer
  templated on the target grid type, and the value accessor is now passed
  as an argument.
- The <TT>.vdb</TT> file format has changed slightly.  Tools built with older
  versions of OpenVDB should be recompiled to ensure that they can read files
  in the new format.

@par
Houdini:
- Added topology union, intersection and difference operations to
  the Combine SOP.  These operations combine the active voxel topologies
  of grids that may have different value types.
- Added a Divide operation to the Combine SOP.
- Added support for boolean grids to the Combine, Resample, Scatter, Prune
  and Visualize SOPs.
- The Fill SOP now accepts a vector as the fill value, and it allows
  the fill region bounds to be specified either in index space (as before),
  in world space, or using the bounds of geometry connected to an optional
  new reference input.
- Added a toggle to the Offset Level Set SOP to specify the offset in
  either world or voxel units.
- Added a toggle to the Transform and Resample SOPs to apply the transform
  to the voxel values of vector-valued grids, in accordance with those
  grids&rsquo; @vdblink::VecType vector types@endlink and
  @vdblink::Grid::isInWorldSpace() world space/local space@endlink settings.
- Added a Vector Type menu to the Vector Merge SOP.
- Removed masking options from the Renormalize SOP (since masking is
  not supported yet).
- Reimplemented the Vector Merge SOP for better performance and
  interruptibility and to fix a bug in the handling of tile values.


@htmlonly <a name="v2_1_0_changes"></a>@endhtmlonly
@par
<B>Version 2.1.0</B> - <I>December 12, 2013</I>
- Added a small number of Maya nodes, primarily for conversion of geometry
  to and from OpenVDB volumes and for visualization of volumes.
- Added an initial implementation of
  @vdblink::tools::LevelSetMorphing level set morphing@endlink
  (with improvements to follow soon).
- Added @vdblink::tools::LevelSetMeasure tools::LevelSetMeasure@endlink,
  which efficiently computes the surface area, volume and average
  mean-curvature of narrow-band level sets, in both world and voxel units.
  Those quantities are now exposed as intrinsic attributes on the Houdini
  VDB primitive and can be queried using the native Measure SOP.
- @vdblink::tools::Dense tools::Dense@endlink now supports the XYZ memory
  layout used by Houdini and Maya in addition to the ZYX layout used in
  OpenVDB trees.
- Improved the performance of masking in the
  @vdblink::tools::LevelSetFilter level set filter@endlink tool and
  added inversion and scaling of the mask input, so that any scalar-valued
  volume can be used as a mask, not just volumes with a [0,&nbsp;1] range.
- Added optional masking to the non-level-set filters, to the grid
  operators (CPT, curl, divergence, gradient, Laplacian, mean curvature,
  magnitude, and normalize) and to the Analysis and Filter SOPs.
- Added more narrow band controls to the Rebuild Level Set SOP.
- Improved the accuracy of the
  @vdblink::tools::levelSetRebuild() level set rebuild@endlink tool.
- Added @vdblink::tools::activate() tools::activate@endlink and
  @vdblink::tools::deactivate() tools::deactivate@endlink, which set the
  active states of tiles and voxels whose values are equal to or approximately
  equal to a given value, and added a Deactivate Background Voxels toggle
  to the Combine SOP.
- Added @vdblink::math::BBox::applyMap() BBox::applyMap@endlink and
  @vdblink::math::BBox::applyInverseMap() BBox::applyInverseMap@endlink,
  which allow for transformation of axis-aligned bounding boxes.
- Added a @vdblink::tools::PositionShader position shader@endlink to the
  level set ray-tracer (primarily for debugging purposes).
- Added an @vdblink::io::Queue io::Queue@endlink class that manages a
  concurrent queue for asynchronous serialization of grids to files or streams.
- Fixed a bug in @vdblink::io::Archive io::Archive@endlink whereby writing
  unnamed, instanced grids (i.e., grids sharing a tree) to a file rendered
  the file unreadable.
- Fixed a bug in the @vdblink::tools::VolumeToMesh volume to mesh@endlink
  converter that caused it to generate invalid polygons when the zero crossing
  lay between active and inactive regions.
- Fixed a bug in the @vdblink::tools::UniformPointScatter point scatter@endlink
  tool (and the Scatter SOP) whereby the last voxel always remained empty.
- Fixed a bug in the Read SOP that caused grids with the same name
  to be renamed with a numeric suffix (e.g., &ldquo;grid[1]&rdquo;
  &ldquo;grid[2]&rdquo;, etc.).
- Fixed some unit test failures on 64-bit Itanium machines.

@par
API changes:
- The @vdblink::tools::Filter Filter@endlink tool is now templated on a
  mask grid, and threading is controlled using a grain size, for consistency
  with most of the other level set tools.
- The @vdblink::tools::LevelSetFilter LevelSetFilter@endlink tool is now
  templated on a mask grid.
- All shaders now take a ray direction instead of a ray.


@htmlonly <a name="v2_0_0_changes"></a>@endhtmlonly
@par
<B>Version 2.0.0</B> - <I>October 31, 2013</I>
- Added a @ref python "Python module" with functions for basic manipulation
  of grids (but no tools, yet).
- Added ray intersector tools for efficient, hierarchical intersection
  of rays with @vdblink::tools::LevelSetRayIntersector level-set@endlink
  and @vdblink::tools::VolumeRayIntersector generic@endlink volumes.
- Added a @vdblink::math::Ray Ray@endlink class and a hierarchical
  @vdblink::math::DDA Digital Differential Analyzer@endlink for fast
  ray traversal.
- Added a fully multi-threaded @vdblink::tools::LevelSetRayTracer
  level set ray tracer@endlink and
  @vdblink::tools::PerspectiveCamera camera@endlink
  @vdblink::tools::OrthographicCamera classes@endlink
  that mimic Houdini&rsquo;s cameras.
- Added a simple, command-line renderer (currently for level sets only).
- Implemented a new meshing scheme that produces topologically robust
  two-manifold meshes and is twice as fast as the previous scheme.
- Implemented a new, topologically robust (producing two-manifold meshes)
  level-set-based seamless fracture scheme.  The new scheme eliminates
  visible scarring seen in the previous implementation by subdividing
  internal, nonplanar quads near fracture seams.  In addition,
  fracture seam points are now tagged, allowing them to be used
  to drive pre-fracture dynamics such as local surface buckling.
- Improved the performance of @vdblink::tree::Tree::evalActiveVoxelBoundingBox()
  Tree::evalActiveVoxelBoundingBox@endlink and
  @vdblink::tree::Tree::activeVoxelCount() Tree::activeVoxelCount@endlink,
  and significantly improved the performance of
  @vdblink::tree::Tree::evalLeafBoundingBox() Tree::evalLeafBoundingBox@endlink
  (by about&nbsp;30x).
- Added a tool (and a Houdini SOP) that fills a volume with
  adaptively-sized overlapping or non-overlapping spheres.
- Added a Ray SOP that can be used to perform geometry projections
  using level-set ray intersections or closest-point queries.
- Added a @vdblink::tools::ClosestSurfacePoint tool@endlink that performs
  accelerated closest surface point queries from arbitrary points in
  world space to narrow-band level sets.
- Increased the speed of masked level set filtering by 20% for
  the most common cases.
- Added @vdblink::math::BoxStencil math::BoxStencil@endlink, with support
  for trilinear interpolation and gradient computation.
- Added @vdblink::tree::Tree::topologyIntersection()
  Tree::topologyIntersection@endlink, which intersects a tree&rsquo;s active
  values with those of another tree, and
  @vdblink::tree::Tree::topologyDifference() Tree::topologyDifference@endlink,
  which performs topological subtraction of one tree&rsquo;s active values
  from another&rsquo;s.  In both cases, the <TT>ValueType</TT>s of the two
  trees need not be the same.
- Added @vdblink::tree::Tree::activeTileCount() Tree::activeTileCount@endlink,
  which returns the number of active tiles in a tree.
- Added @vdblink::math::MinIndex() math::MinIndex@endlink and
  @vdblink::math::MaxIndex() math::MaxIndex@endlink, which find the minimum
  and maximum components of a vector without any branching.
- Added @vdblink::math::BBox::minExtent() BBox::minExtent@endlink,
  which returns a bounding box&rsquo;s shortest axis.
- The default @vdblink::math::BBox BBox@endlink constructor now
  generates an invalid bounding box rather than an empty bounding box
  positioned at the origin.  The new behavior is consistent with
  @vdblink::math::CoordBBox CoordBBox@endlink.
  <I>[Thanks to Rick Hankins for suggesting this fix.]</I>
- Added @vdblink::math::CoordBBox::reset() CoordBBox::reset@endlink,
  which resets a bounding box to its initial, invalid state.
- Fixed a bug in the default @vdblink::math::ScaleMap ScaleMap@endlink
  constructor that left some data used in the inverse uninitialized.
- Added @vdblink::math::MapBase::applyJT MapBase::applyJT@endlink, which
  applies the Jacobian transpose to a vector (the Jacobian transpose takes
  a range-space vector to a domain-space vector, e.g., world to index),
  and added @vdblink::math::MapBase::inverseMap() MapBase::inverseMap@endlink,
  which returns a new map representing the inverse of the original map
  (except for @vdblink::math::NonlinearFrustumMap NonlinearFrustumMap@endlink,
  which does not currently have a defined inverse map).
  <br>@b Note: Houdini 12.5 uses an earlier version of OpenVDB, and maps
  created with that version lack virtual table entries for these
  new methods, so do not call these methods from Houdini&nbsp;12.5.
- Reimplemented @vdblink::math::RandomInt math::RandomInt@endlink using
  Boost.Random instead of @c rand() (which is not thread-safe), and deprecated
  @c math::randUniform() and added
  @vdblink::math::Random01 math::Random01@endlink to replace it.
- Modified @vdblink::tools::copyFromDense() tools::copyFromDense@endlink
  and @vdblink::tools::copyToDense() tools::copyToDense@endlink to allow
  for implicit type conversion (e.g., between a
  @vdblink::tools::Dense Dense&lt;Int32&gt;@endlink and a
  @vdblink::FloatTree FloatTree@endlink) and fixed several bugs
  in @vdblink::tools::CopyFromDense tools::CopyFromDense@endlink.
- Fixed bugs in @vdblink::math::Stats math::Stats@endlink and
  @vdblink::math::Histogram math::Histogram@endlink that could produce
  <TT>NaN</TT>s or other incorrect behavior if certain methods were called
  on populations of size zero.
- Renamed <TT>struct tolerance</TT> to
  @vdblink::math::Tolerance math::Tolerance@endlink
  and @c negative to @vdblink::math::negative() math::negative@endlink
  and removed @c math::toleranceValue().
- Implemented a closest point on line segment algorithm,
  @vdblink::math::closestPointOnSegmentToPoint()
  math::closestPointOnSegmentToPoint@endlink.
- Fixed meshing issues relating to masking and automatic partitioning.
- @vdblink::Grid::merge() Grid::merge@endlink and
  @vdblink::tree::Tree::merge() Tree::merge@endlink now accept an optional
  @vdblink::MergePolicy MergePolicy@endlink argument that specifies one of
  three new merging schemes.  (The old merging scheme, which is no longer
  available, used logic for each tree level that was inconsistent with
  the other levels and that could result in active tiles being replaced
  with nodes having only inactive values.)
- Renamed @c LeafNode::coord2offset(), @c LeafNode::offset2coord() and
  @c LeafNode::offset2globalCoord() to
  @vdblink::tree::LeafNode::coordToOffset() coordToOffset@endlink,
  @vdblink::tree::LeafNode::offsetToLocalCoord() offsetToLocalCoord@endlink,
  and @vdblink::tree::LeafNode::offsetToGlobalCoord()
  offsetToGlobalCoord@endlink, respectively, and likewise for
  @vdblink::tree::InternalNode::offsetToGlobalCoord() InternalNode@endlink.
  <I>[Thanks to Rick Hankins for suggesting this change.]</I>
- Replaced @vdblink::tree::Tree Tree@endlink methods @c setValueOnMin,
  @c setValueOnMax and @c setValueOnSum with
  @vdblink::tools::setValueOnMin() tools::setValueOnMin@endlink,
  @vdblink::tools::setValueOnMax() tools::setValueOnMax@endlink and
  @vdblink::tools::setValueOnSum() tools::setValueOnSum@endlink
  (and a new @vdblink::tools::setValueOnMult() tools::setValueOnMult@endlink)
  and added @vdblink::tree::Tree::modifyValue() Tree::modifyValue@endlink
  and @vdblink::tree::Tree::modifyValueAndActiveState()
  Tree::modifyValueAndActiveState@endlink, which modify voxel values
  in-place via user-supplied functors.  Similarly, replaced
  @c ValueAccessor::setValueOnSum() with
  @vdblink::tree::ValueAccessor::modifyValue()
  ValueAccessor::modifyValue@endlink
  and @vdblink::tree::ValueAccessor::modifyValueAndActiveState()
  ValueAccessor::modifyValueAndActiveState@endlink, and added a
  @vdblink::tree::TreeValueIteratorBase::modifyValue() modifyValue@endlink
  method to all value iterators.
- Removed @c LeafNode::addValue and @c LeafNode::scaleValue.
- Added convenience classes @vdblink::tree::Tree3 tree::Tree3@endlink and
  @vdblink::tree::Tree5 tree::Tree5@endlink for custom tree configurations.
- Added an option to the From Particles SOP to generate an alpha mask,
  which can be used to constrain level set filtering so as to preserve
  surface details.
- The mesh to volume converter now handles point-degenerate polygons.
- Fixed a bug in the Level Set Smooth, Level Set Renormalize and
  Level Set Offset SOPs that caused the group name to be ignored.
- Fixed various OS X and Windows build issues.
  <I>[Contributions from SESI and DD]</I>


@htmlonly <a name="v1_2_0_changes"></a>@endhtmlonly
@par
<B>Version 1.2.0</B> - <I>June 28 2013</I>
- @vdblink::tools::LevelSetFilter Level set filters@endlink now accept
  an optional alpha mask grid.
- Implemented sharp feature extraction for level set surfacing.
  This enhances the quality of the output mesh and reduces aliasing
  artifacts.
- Added masking options to the meshing tools, as well as a spatial
  multiplier for the adaptivity threshold, automatic partitioning,
  and the ability to preserve edges and corners when mesh adaptivity
  is applied.
- The mesh to volume attribute transfer scheme now takes surface
  orientation into account, which improves accuracy in proximity to
  edges and corners.
- Added a @vdblink::tree::LeafManager::foreach() foreach@endlink method
  to @vdblink::tree::LeafManager tree::LeafManager@endlink that, like
  @vdblink::tools::foreach() tools::foreach@endlink, applies a user-supplied
  functor to each leaf node in parallel.
- Rewrote the particle to level set converter, simplifying the API,
  improving performance (especially when particles have a fixed radius),
  adding the capability to transfer arbitrary point attributes,
  and fixing a velocity trail bug.
- Added utility methods @vdblink::math::Sign() Sign@endlink,
  @vdblink::math::SignChange() SignChange@endlink,
  @vdblink::math::isApproxZero() isApproxZero@endlink,
  @vdblink::math::Cbrt() Cbrt@endlink and
  @vdblink::math::ZeroCrossing() ZeroCrossing@endlink to math/Math.h.
- Added a @vdblink::tree::ValueAccessor3::probeNode() probeNode@endlink method
  to the value accessor and to tree nodes that returns a pointer to the node
  that contains a given voxel.
- Deprecated @c LeafNode::addValue and @c LeafNode::scaleValue.
- Doubled the speed of the mesh to volume converter (which also improves
  the performance of the fracture and level set rebuild tools) and
  improved its inside/outside voxel classification near edges and corners.
- @vdblink::tools::GridSampler GridSampler@endlink now accepts either a grid,
  a tree or a value accessor, and it offers faster index-based access methods
  and much better performance in cases where many instances are allocated.
- Extended @vdblink::tools::Dense tools::Dense@endlink to make it more
  compatible with existing tools.
- Fixed a crash in @vdblink::io::Archive io::Archive@endlink whenever
  the library was unloaded from memory and then reloaded.
  <I>[Contributed by Ollie Harding]</I>
- Fixed a bug in @c GU_PrimVDB::buildFromPrimVolume(), seen during the
  conversion from Houdini volumes to OpenVDB grids, that could cause
  signed flood fill to be applied to non-level set grids, resulting in
  active tiles with incorrect values.
- Added a Prune SOP with several pruning schemes.


@htmlonly <a name="v1_1_1_changes"></a>@endhtmlonly
@par
<B>Version 1.1.1</B> - <I>May 10 2013</I>
- Added a simple @vdblink::tools::Dense dense grid class@endlink and tools
  to copy data from dense voxel arrays into OpenVDB grids and vice-versa.
- Starting with Houdini 12.5.396, plugins built with this version
  of OpenVDB can coexist with native Houdini OpenVDB nodes.
- The level set fracture tool now smooths seam line edges during
  mesh extraction, eliminating staircase artifacts.
- Significantly improved the performance of the
  @vdblink::util::leafTopologyIntersection()
  leafTopologyIntersection@endlink and
  @vdblink::util::leafTopologyDifference() leafTopologyDifference@endlink
  utilities and added a @vdblink::tree::LeafNode::topologyDifference()
  LeafNode::topologyDifference@endlink method.
- Added convenience functions that provide simplified interfaces
  to the @vdblink::tools::meshToLevelSet() mesh to volume@endlink
  and @vdblink::tools::volumeToMesh() volume to mesh@endlink converters.
- Added a @vdblink::tools::accumulate() tools::accumulate@endlink function
  that is similar to @vdblink::tools::foreach() tools::foreach@endlink
  but can be used to accumulate the results of computations over the values
  of a grid.
- Added @vdblink::tools::statistics() tools::statistics@endlink,
  @vdblink::tools::opStatistics() tools::opStatistics@endlink and
  @vdblink::tools::histogram() tools::histogram@endlink, which efficiently
  compute statistics (mean, variance, etc.) and histograms of grid values
  (using @vdblink::math::Stats math::Stats@endlink and
  @vdblink::math::Histogram math::Histogram@endlink).
- Modified @vdblink::math::CoordBBox CoordBBox@endlink to adhere to
  TBB&rsquo;s splittable type requirements, so that, for example,
  a @c CoordBBox can be used as a blocked iteration range.
- Added @vdblink::tree::Tree::addTile() Tree::addTile@endlink,
  @vdblink::tree::Tree::addLeaf() Tree::addLeaf@endlink and
  @vdblink::tree::Tree::stealNode() Tree::stealNode@endlink, for fine
  control over tree construction.
- Addressed a numerical stability issue when performing Gaussian
  filtering of level set grids.
- Changed the return type of @vdblink::math::CoordBBox::volume()
  CoordBBox::volume@endlink to reduce the risk of overflow.
- When the input mesh is self-intersecting, the mesh to volume converter
  now produces a level set with a monotonic gradient field.
- Fixed a threading bug in the mesh to volume converter that caused it
  to produce different results for the same input.
- Fixed a bug in the particle to level set converter that prevented
  particles with zero velocity from being rasterized in Trail mode.
- Added an optional input to the Create SOP into which to merge
  newly-created grids.
- Fixed a bug in the Resample SOP that caused it to produce incorrect
  narrow-band widths when resampling level set grids.
- Fixed a bug in the To Polygons SOP that caused intermittent crashes
  when the optional reference input was connected.
- Fixed a bug in the Advect Level Set SOP that caused a crash
  when the velocity input was connected but empty.
- The Scatter and Sample Point SOPs now warn instead of erroring
  when given empty grids.
- Fixed a crash in @c vdb_view when stepping through multiple grids
  after changing render modes.
- @c vdb_view can now render fog volumes and vector fields, and it now
  features interactively adjustable clipping planes that enable
  one to view the interior of a volume.


@htmlonly <a name="v1_1_0_changes"></a>@endhtmlonly
@par
<B>Version 1.1.0</B> - <I>April 4 2013</I>
- The @vdblink::tools::resampleToMatch() resampleToMatch@endlink tool,
  the Resample SOP and the Combine SOP now use level set rebuild to correctly
  and safely resample level sets.  Previously, scaling a level set would
  invalidate the signed distance field, leading to holes and other artifacts.
- Added a mask-based topological
  @vdblink::tools::erodeVoxels erosion tool@endlink, and rewrote and
  simplified the @vdblink::tools::dilateVoxels dilation tool@endlink.
- The @vdblink::tools::LevelSetAdvection LevelSetAdvection@endlink tool
  can now advect forward or backward in time.
- Tree::pruneLevelSet() now replaces each pruned node with a tile having
  the inside or outside
  background value, instead of arbitrarily selecting one of the node&rsquo;s
  tile or voxel values.
- When a grid is saved to a file with
  @vdblink::Grid::saveFloatAsHalf() saveFloatAsHalf@endlink set to @c true,
  the grid&rsquo;s background value is now also quantized to 16 bits.
  (Not quantizing the background value caused a mismatch with the values
  of background tiles.)
- As with @vdblink::tools::foreach() tools::foreach@endlink, it is now
  possible to specify whether functors passed to
  @vdblink::tools::transformValues() tools::transformValues@endlink
  should be shared across threads.
- @vdblink::tree::LeafManager tree::LeafManager@endlink can now be
  instantiated with a @const tree, although buffer swapping with @const trees
  is disabled.
- Added a @vdblink::Grid::signedFloodFill() Grid::signedFloodFill@endlink
  overload that allows one to specify inside and outside values.
- Fixed a bug in Grid::setBackground() so that now only the values of
  inactive voxels change.
- Fixed @vdblink::Grid::topologyUnion() Grid::topologyUnion@endlink so that
  it actually unions tree topology, instead of just the active states
  of tiles and voxels.  The previous behavior broke multithreaded code
  that relied on input and output grids having compatible tree topology.
- @vdblink::math::Transform math::Transform@endlink now includes an
  @vdblink::math::Transform::isIdentity() isIdentity@endlink predicate
  and methods to @vdblink::math::Transform::preMult(const Mat4d&) pre-@endlink
  and @vdblink::math::Transform::postMult(const Mat4d&) postmultiply@endlink
  by a matrix.
- Modified the @link NodeMasks.h node mask@endlink classes to permit
  octree-like tree configurations (i.e., with a branching factor of two)
  and to use 64-bit operations instead of 32-bit operations.
- Implemented a new, more efficient
  @vdblink::math::closestPointOnTriangleToPoint() closest point
  on triangle@endlink algorithm.
- Implemented a new vertex normal scheme in the volume to mesh
  converter, and resolved some overlapping polygon issues.
- The volume to mesh converter now meshes not just active voxels
  but also active tiles.
- Fixed a bug in the mesh to volume converter that caused unsigned
  distance field conversion to produce empty grids.
- Fixed a bug in the level set fracture tool whereby the cutter overlap
  toggle was ignored.
- Fixed an infinite loop bug in @c vdb_view.
- Updated @c vdb_view to use the faster and less memory-intensive
  OpenVDB volume to mesh converter instead of marching cubes,
  and rewrote the shader to be OpenGL 3.2 and GLSL 1.2 compatible.
- Given multiple input files or a file containing multiple grids,
  @c vdb_view now displays one grid at a time.  The left and right
  arrow keys cycle between grids.
- The To Polygons SOP now has an option to associate the input grid&rsquo;s
  name with each output polygon.


@htmlonly <a name="v1_0_0_changes"></a>@endhtmlonly
@par
<B>Version 1.0.0</B> - <I>March 14 2013</I>
- @vdblink::tools::levelSetRebuild() tools::levelSetRebuild@endlink
  now throws an exception when given a non-scalar or non-floating-point grid.
- The tools in tools/GridOperators.h are now interruptible, as is
  the Analysis SOP.
- Added a
  @vdblink::tree::LeafManager::LeafRange::Iterator leaf node iterator@endlink
  and a TBB-compatible
  @vdblink::tree::LeafManager::LeafRange range class@endlink
  to the LeafManager.
- Modified the @vdblink::tools::VolumeToMesh VolumeToMesh@endlink tool
  to handle surface topology issues around fracture seam lines.
- Modified the Makefile to allow @c vdb_view to compile on OS X systems
  (provided that GLFW is available).
- Fixed a bug in the Create SOP that resulted in "invalid parameter name"
  warnings.
- The Combine SOP now optionally resamples the A grid into the B grid&rsquo;s
  index space (or vice-versa) if the A and B transforms differ.
- The Vector Split and Vector Merge SOPs now skip inactive voxels
  by default, but they can optionally be made to include inactive voxels,
  as they did before.
- The @vdblink::tools::LevelSetFracture LevelSetFracture@endlink tool now
  supports custom rotations for each cutter instance, and the Fracture SOP
  now uses quaternions to generate uniformly-distributed random rotations.


@htmlonly <a name="v0_104_0_changes"></a>@endhtmlonly
@par
<B>Version 0.104.0</B> - <I>February 15 2013</I>
- Added a @vdblink::tools::levelSetRebuild() tool@endlink and a SOP
  to rebuild a level set from any scalar volume.
- @c .vdb files are now saved using a mask-based compression scheme
  that is an order of magnitude faster than ZLIB and produces comparable
  file sizes for level set and fog volume grids.  (ZLIB compression
  is still enabled by default for other classes of grids).
- The @vdblink::tools::Filter Filter@endlink and
  @vdblink::tools::LevelSetFilter LevelSetFilter@endlink tools now
  include a Gaussian filter, and mean (box) filtering is now 10-50x faster.
- The isosurface @vdblink::tools::VolumeToMesh meshing tool@endlink
  is now more robust (to level sets with one voxel wide narrow bands,
  for example).
- Mesh to volume conversion is on average 1.5x faster and up to 5.5x
  faster for high-resolution meshes where the polygon/voxel size ratio
  is small.
- Added @vdblink::createLevelSet() createLevelSet@endlink and
  @vdblink::createLevelSetSphere() createLevelSetSphere@endlink
  factory functions for level set grids.
- @vdblink::tree::ValueAccessor tree::ValueAccessor@endlink is now faster
  for trees of height 2, 3 and 4 (the latter is the default), and it now
  allows one to specify, via a template argument, the number of node levels
  to be cached, which can also improve performance in special cases.
- Added a toggle to @vdblink::tools::foreach() tools::foreach@endlink
  to specify whether or not the functor should be shared across threads.
- Added @vdblink::Mat4SMetadata Mat4s@endlink and
  @vdblink::Mat4DMetadata Mat4d@endlink metadata types.
- Added explicit pre- and postmultiplication methods to the @c Transform,
  @c Map and @c Mat4 classes and deprecated the old accumulation methods.
- Modified @vdblink::math::NonlinearFrustumMap NonlinearFrustumMap@endlink
  to be more compatible with Houdini&rsquo;s frustum transform.
- Fixed a @vdblink::tools::GridTransformer GridTransformer@endlink bug
  that caused it to translate the output grid incorrectly in some cases.
- Fixed a bug in the tree-level
  @vdblink::tree::LeafIteratorBase LeafIterator@endlink that resulted in
  intermittent crashes in
  @vdblink::tools::dilateVoxels() tools::dilateVoxels@endlink.
- The @c Hermite data type and Hermite grids are no longer supported.
- Added tools/GridOperators.h, which includes new, cleaner implementations
  of the @vdblink::tools::cpt() closest point transform@endlink,
  @vdblink::tools::curl() curl@endlink,
  @vdblink::tools::divergence() divergence@endlink,
  @vdblink::tools::gradient() gradient@endlink,
  @vdblink::tools::laplacian() Laplacian@endlink,
  @vdblink::tools::magnitude() magnitude@endlink,
  @vdblink::tools::meanCurvature() mean curvature@endlink and
  @vdblink::tools::normalize() normalize@endlink tools.
- Interrupt support has been improved in several tools, including
  @vdblink::tools::ParticlesToLevelSet tools::ParticlesToLevelSet@endlink.
- Simplified the API of the @vdblink::math::BaseStencil Stencil@endlink class
  and added an @vdblink::math::BaseStencil::intersects() intersects@endlink
  method to test for intersection with a specified isovalue.
- Renamed @c voxelDimensions to @c voxelSize in transform classes
  and elsewhere.
- Deprecated @c houdini_utils::ParmFactory::setChoiceList in favor of
  @c houdini_utils::ParmFactory::setChoiceListItems, which requires
  a list of <I>token, label</I> string pairs.
- Made various changes for Visual C++ compatibility.
  <I>[Contributed by SESI]</I>
- Fixed a bug in @c houdini_utils::getNodeChain() that caused the
  Offset Level Set, Smooth Level Set and Renormalize Level Set SOPs
  to ignore frame changes.
  <I>[Contributed by SESI]</I>
- The From Particles SOP now provides the option to write into
  an existing grid.
- Added a SOP to edit grid metadata.
- The Fracture SOP now supports multiple cutter objects.
- Added a To Polygons SOP that complements the Fracture SOP and allows
  for elimination of seam lines, generation of correct vertex normals
  and grouping of polygons when surfacing fracture fragments, using
  the original level set or mesh as a reference.


@htmlonly <a name="v0_103_1_changes"></a>@endhtmlonly
@par
<B>Version 0.103.1</B> - <I>January 15 2013</I>
- @vdblink::tree::ValueAccessor tree::ValueAccessor@endlink read operations
  are now faster for four-level trees.
  (Preliminary benchmark tests suggest a 30-40% improvement.)
- For vector-valued grids, @vdblink::tools::compMin() tools::compMin@endlink
  and @vdblink::tools::compMax() tools::compMax@endlink now compare
  vector magnitudes instead of individual components.
- Migrated grid sampling code to a new file, Interpolation.h,
  and deprecated old files and classes.
- Added a level-set @vdblink::tools::LevelSetFracture fracture tool@endlink
  and a Fracture SOP.
- Added @vdblink::tools::sdfInteriorMask() tools::sdfInteriorMask@endlink,
  which creates a mask of the interior region of a level set grid.
- Fixed a bug in the mesh to volume converter that produced unexpected
  nonzero values for voxels at the intersection of two polygons,
  and another bug that produced narrow-band widths that didn&rsquo;t respect
  the background value when the half-band width was less than three voxels.
- @c houdini_utils::ParmFactory can now correctly generate ramp multi-parms.
- Made various changes for Visual C++ compatibility.
  <I>[Contributed by SESI]</I>
- The Convert SOP can now convert between signed distance fields and
  fog volumes and from volumes to meshes.
  <I>[Contributed by SESI]</I>
- For level sets, the From Mesh and From Particles SOPs now match
  the reference grid&rsquo;s narrow-band width.
- The Scatter SOP can now optionally scatter points in the interior
  of a level set.


@htmlonly <a name="v0_103_0_changes"></a>@endhtmlonly
@par
<B>Version 0.103.0</B> - <I>December 21 2012</I>
- The mesh to volume converter is now 60% faster at generating
  level sets with wide bands, and the From Mesh SOP is now interruptible.
- Fixed a threading bug in the recently-added
  @vdblink::tools::compReplace() compReplace@endlink tool
  that caused it to produce incorrect output.
- Added a @vdblink::tree::Tree::probeConstLeaf() probeConstLeaf@endlink
  method to the @vdblink::tree::Tree::probeConstLeaf() Tree@endlink,
  @vdblink::tree::ValueAccessor::probeConstLeaf() ValueAccessor@endlink
  and @vdblink::tree::RootNode::probeConstLeaf() node@endlink classes.
- The Houdini VDB primitive doesn&rsquo;t create a @c name attribute
  unnecessarily (i.e., if its grid&rsquo;s name is empty), but it now
  correctly allows the name to be changed to the empty string.
- Fixed a crash in the Vector Merge SOP when fewer than three grids
  were merged.
- The From Particles SOP now features a "maximum half-width" parameter
  to help avoid runaway computations.


@htmlonly <a name="v0_102_0_changes"></a>@endhtmlonly
@par
<B>Version 0.102.0</B> - <I>December 13 2012</I>
- Added @vdblink::tools::compReplace() tools::compReplace@endlink,
  which copies the active values of one grid into another, and added
  a "Replace A With Active B" mode to the Combine SOP.
- @vdblink::Grid::signedFloodFill() Grid::signedFloodFill@endlink
  no longer enters an infinite loop when filling an empty grid.
- Fixed a bug in the particle to level set converter that sometimes
  produced level sets with holes, and fixed a bug in the SOP that
  could result in random output.
- Fixed an issue in the frustum preview feature of the Create SOP
  whereby rendering very large frustums could cause high CPU usage.
- Added streamline support to the constrained advection scheme
  in the Advect Points SOP.
- Added an Advect Level Set SOP.


@htmlonly <a name="v0_101_1_changes"></a>@endhtmlonly
@par
<B>Version 0.101.1</B> - <I>December 11 2012</I> (DWA internal release)
- Partially reverted the Houdini VDB primitive&rsquo;s grid accessor methods
  to their pre-0.98.0 behavior.  A primitive&rsquo;s grid can once again
  be accessed by shared pointer, but now also by reference.
  Accessor methods for grid metadata have also been added, and the
  primitive now ensures that metadata and transforms are never shared.
- Fixed an intermittent crash in the From Particles SOP.


@htmlonly <a name="v0_101_0_changes"></a>@endhtmlonly
@par
<B>Version 0.101.0</B> - <I>December 6 2012</I> (DWA internal release)
- Partially reverted the @vdblink::Grid Grid@endlink&rsquo;s
  @vdblink::Grid::tree() tree@endlink and
  @vdblink::Grid::transform() transform@endlink accessor methods
  to their pre-0.98.0 behavior, eliminating copy-on-write but
  preserving their return-by-reference semantics.  These methods
  are now supplemented with a suite of
  @vdblink::Grid::treePtr() shared@endlink
  @vdblink::Grid::baseTreePtr() pointer@endlink
  @vdblink::Grid::transformPtr() accessors@endlink.
- Restructured the @vdblink::tools::meshToVolume
  mesh to volume converter@endlink for a 40% speedup
  and to be more robust to non-manifold geometry, to better preserve
  sharp features, to support arbitrary tree configurations and
  to respect narrow-band limits.
- Added a @c getNodeBoundingBox method to
  @vdblink::tree::RootNode::getNodeBoundingBox() RootNode@endlink,
  @vdblink::tree::InternalNode::getNodeBoundingBox() InternalNode@endlink
  and @vdblink::tree::LeafNode::getNodeBoundingBox() LeafNode@endlink
  that returns the index space spanned by a node.
- Made various changes for Visual C++ compatibility.
  <I>[Contributed by SESI]</I>
- Renamed the Reshape Level Set SOP to Offset Level Set.
- Fixed a crash in the Convert SOP and added support for conversion
  of empty grids.


@htmlonly <a name="v0_100_0_changes"></a>@endhtmlonly
@par
<B>Version 0.100.0</B> - <I>November 30 2012</I> (DWA internal release)
- Greatly improved the performance of the level set to fog volume
  @vdblink::tools::sdfToFogVolume() converter@endlink.
- Improved the performance of the
  @vdblink::tools::Filter::median() median filter@endlink
  and of level set @vdblink::tools::csgUnion() CSG@endlink operations.
- Reintroduced Tree::pruneLevelSet(), a specialized Tree::pruneInactive()
  for level-set grids.
- Added utilities to the @c houdini_utils library to facilitate the
  collection of a chain of adjacent nodes of a particular type
  so that they can be cooked in a single step.  (For example,
  adjacent @c xform SOPs could be collapsed by composing their
  transformation matrices into a single matrix.)
- Added pruning and flood-filling options to the Convert SOP.
- Reimplemented the Filter SOP, omitting level-set-specific filters
  and adding node chaining (to reduce memory usage when applying
  several filters in sequence).
- Added a toggle to the Read SOP to read grid metadata and
  transforms only.
- Changed the attribute transfer scheme on the From Mesh and
  From Particles SOPs to allow for custom grid names and
  vector type metadata.


@htmlonly <a name="v0_99_0_changes"></a>@endhtmlonly
@par
<B>Version 0.99.0</B> - <I>November 21 2012</I>
- Added @vdblink::Grid Grid@endlink methods that return non-<TT>const</TT>
  tree and transform references without triggering deep copies,
  as well as @c const methods that return @c const shared pointers.
- Added @c Grid methods to @vdblink::Grid::addStatsMetadata populate@endlink
  a grid&rsquo;s metadata with statistics like the active voxel count, and to
  @vdblink::Grid::getStatsMetadata retrieve@endlink that metadata.
  By default, statistics are now computed and added to grids
  whenever they are written to <TT>.vdb</TT> files.
- Added @vdblink::io::File::readGridMetadata io::File::readGridMetadata@endlink
  and @vdblink::io::File::readAllGridMetadata
  io::File::readAllGridMetadata@endlink methods to read just the
  grid metadata and transforms from a <TT>.vdb</TT> file.
- Fixed numerical precision issues in the
  @vdblink::tools::csgUnion csgUnion@endlink,
  @vdblink::tools::csgIntersection csgIntersection@endlink
  and @vdblink::tools::csgDifference csgDifference@endlink
  tools, and added toggles to optionally disable postprocess pruning.
- Fixed an issue in @c vdb_view with the ordering of GL vertex buffer calls.
  <I>[Contributed by Bill Katz]</I>
- Fixed an intermittent crash in the
  @vdblink::tools::ParticlesToLevelSet ParticlesToLevelSet@endlink tool,
  as well as a race condition that could cause data corruption.
- The @c ParticlesToLevelSet tool and From Particles SOP can now transfer
  arbitrary point attribute values from the input particles to output voxels.
- Fixed a bug in the Convert SOP whereby the names of primitives
  were lost during conversion, and another bug that resulted in
  arithmetic errors when converting empty grids.
- Fixed a bug in the Combine SOP that caused the Operation selection
  to be lost.


@htmlonly <a name="v0_98_0_changes"></a>@endhtmlonly
@par
<B>Version 0.98.0</B> - <I>November 16 2012</I>
- @vdblink::tree::Tree Tree@endlink and
  @vdblink::math::Transform Transform@endlink objects (and
  @vdblink::Grid Grid@endlink objects in the context of Houdini SOPs)
  are now passed and accessed primarily by reference rather than by
  shared pointer.
  <I>[Contributed by SESI]</I>
- Reimplemented @vdblink::math::CoordBBox CoordBBox@endlink to address several
  off-by-one bugs related to bounding box dimensions.
- Fixed an off-by-one bug in @vdblink::Grid::evalActiveVoxelBoundingBox()
  evalActiveVoxelBoundingBox@endlink.
- Introduced the @vdblink::tree::LeafManager LeafManager@endlink class,
  which will eventually replace the @c LeafArray class.  @c LeafManager supports
  dynamic buffers stored as a structure of arrays (SOA), unlike @c LeafArray,
  which supports only static buffers stored as an array of structures (AOS).
- Improved the performance of the
  @vdblink::tools::LevelSetFilter LevelSetFilter@endlink and
  @vdblink::tools::LevelSetTracker LevelSetTracker@endlink tools by rewriting
  them to use the new @vdblink::tree::LeafManager LeafManager@endlink class.
- Added @vdblink::tree::Tree::setValueOnly() Tree::setValueOnly@endlink and
  @vdblink::tree::ValueAccessor::setValueOnly()
  ValueAccessor::setValueOnly@endlink methods, which change the value of
  a voxel without changing its active state, and
  @vdblink::tree::Tree::probeLeaf() Tree::probeLeaf@endlink and
  @vdblink::tree::ValueAccessor::probeLeaf() ValueAccessor::probeLeaf@endlink
  methods that return the leaf node that contains a given voxel (unless
  the voxel is represented by a tile).
- Added a @vdblink::tools::LevelSetAdvection LevelSetAdvection@endlink tool
  that propagates and tracks narrow-band level sets.
- Introduced a new @vdblink::tools::GridSampler GridSampler@endlink class
  that supports world-space (or index-space) sampling of grid values.
- Changed the interpretation of the
  @vdblink::math::NonlinearFrustumMap NonlinearFrustumMap@endlink&rsquo;s
  @em taper parameter to be the ratio of the near and far plane depths.
- Added a @c ParmFactory::setChoiceList() overload that accepts
  (@em token, @em label) string pairs, and a @c setDefault() overload that
  accepts an STL string.
- Fixed a crash in the Combine SOP in Copy B mode.
- Split the Level Set Filter SOP into three separate SOPs,
  Level Set Smooth, Level Set Reshape and Level Set Renormalize.
  When two or more of these nodes are connected in sequence, they interact
  to reduce memory usage: the last node in the sequence performs
  all of the operations in one step.
- The Advect Points SOP can now output polyline streamlines
  that trace the paths of the points.
- Added an option to the Analysis SOP to specify names for output grids.
- Added camera-derived frustum transform support to the Create SOP.


@htmlonly <a name="v0_97_0_changes"></a>@endhtmlonly
@par
<B>Version 0.97.0</B> - <I>October 18 2012</I>
- Added a narrow-band @vdblink::tools::LevelSetTracker level set
  interface tracking tool@endlink (up to fifth-order in space but currently
  only first-order in time, with higher temporal orders to be added soon).
- Added a @vdblink::tools::LevelSetFilter level set filter tool@endlink
  to perform unrestricted surface smoothing (e.g., Laplacian flow),
  filtering (e.g., mean value) and morphological operations (e.g.,
  morphological opening).
- Added adaptivity to the @vdblink::tools::VolumeToMesh
  level set meshing tool@endlink for faster mesh extraction with fewer
  polygons, without postprocessing.
- Added a @vdblink::tree::ValueAccessor::touchLeaf()
  ValueAccessor::touchLeaf@endlink method that creates (if necessary)
  and returns the leaf node containing a given voxel.  It can be used
  to preallocate leaf nodes over which to run parallel algorithms.
- Fixed a bug in @vdblink::Grid::merge() Grid::merge@endlink whereby
  active tiles were sometimes lost.
- Added @vdblink::tree::LeafManager LeafManager@endlink, which is similar
  to @c LeafArray but supports a dynamic buffer count and allocates buffers
  more efficiently.  Useful for temporal integration (e.g., for level set
  propagation and interface tracking), @c LeafManager is meant to replace
  @c LeafArray, which will be deprecated in the next release.
- Added a @vdblink::tree::LeafNode::fill() LeafNode::fill@endlink method
  to efficiently populate leaf nodes with constant values.
- Added a @vdblink::tree::Tree::visitActiveBBox() Tree::visitActiveBBox@endlink
  method that applies a functor to the bounding boxes of all active tiles
  and leaf nodes and that can be used to improve the performance of
  ray intersection tests, rendering of bounding boxes, etc.
- Added a @vdblink::tree::Tree::voxelizeActiveTiles()
  Tree::voxelizeActiveTiles@endlink method to densify active tiles.
  While convenient and fast, this can produce large dense grids, so use
  it with caution.
- Repackaged @c Tree::pruneLevelSet() as a Tree::pruneOp()-compatible
  functor.  Tree::LevelSetPrune is a specialized Tree::pruneInactive
  for level-set grids and is used in interface tracking.
- Added a GridBase::pruneGrid() method.
- Added a @vdblink::Grid::hasUniformVoxels() Grid:hasUniformVoxels@endlink
  method.
- Renamed @c tools::dilate to
  @vdblink::tools::dilateVoxels() dilateVoxels@endlink and improved its
  performance.  The new name reflects the fact that the current
  implementation ignores active tiles.
- Added a @vdblink::tools::resampleToMatch() tools::resampleToMatch@endlink
  function that resamples an input grid into an output grid with a
  different transform such that, after resampling, the input and output grids
  coincide, but the output grid&rsquo;s transform is preserved.
- Significantly improved the performance of depth-bounded value
  iterators (@vdblink::tree::Tree::ValueOnIter ValueOnIter@endlink,
  @vdblink::tree::Tree::ValueAllIter ValueAllIter@endlink, etc.)
  when the depth bound excludes leaf nodes.
- Exposed the value buffers inside leaf nodes with
  @vdblink::tree::LeafNode::buffer() LeafNode::buffer@endlink.
  This allows for very fast access (const and non-const) to voxel
  values using linear array offsets instead of @ijk coordinates.
- In openvdb_houdini/UT_VDBTools.h, added operators for use with
  @c processTypedGrid that resample grids in several different ways.
- Added a policy mechanism to @c houdini_utils::OpFactory that allows for
  customization of operator names, icons, and Help URLs.
- Renamed many of the Houdini SOPs to make the names more consistent.
- Added an Advect Points SOP.
- Added a Level Set Filter SOP that allows for unrestricted surface
  deformations, unlike the older Filter SOP, which restricts surface
  motion to the initial narrow band.
- Added staggered vector sampling to the Sample Points SOP.
- Added a minimum radius threshold to the particle voxelization tool
  and SOP.
- Merged the Composite and CSG SOPs into a single Combine SOP.
- Added a tool and a SOP to efficiently generate narrow-band level set
  representations of spheres.
- In the Visualize SOP, improved the performance of tree topology
  generation, which is now enabled by default.


@htmlonly <a name="v0_96_0_changes"></a>@endhtmlonly
@par
<B>Version 0.96.0</B> - <I>September 24 2012</I>
- Fixed a memory corruption bug in the mesh voxelizer tool.
- Temporarily removed the optional clipping feature from the level set mesher.
- Added "Staggered Vector Field" to the list of grid classes in the Create SOP.


@htmlonly <a name="v0_95_0_changes"></a>@endhtmlonly
@par
<B>Version 0.95.0</B> - <I>September 20 2012</I>
- Added a quad @vdblink::tools::VolumeToMesh meshing@endlink tool for
  higher-quality level set meshing and updated the Visualizer SOP
  to use it.
- Fixed a precision error in the @vdblink::tools::meshToVolume
  mesh voxelizer@endlink and improved the quality of inside/outside
  voxel classification.  Output grids are now also
  @vdblink::Grid::setGridClass() classified@endlink as either level sets
  or fog volumes.
- Modified the @vdblink::tools::GridResampler GridResampler@endlink
  to use the signed flood fill optimization only on grids that are
  tagged as level sets.
- Added a @vdblink::math::Quat quaternion@endlink class to the
  math library and a method to return the
  @vdblink::math::Mat3::trace trace@endlink of a @c Mat3.
- Fixed a bug in the
  @vdblink::tree::ValueAccessor::ValueAccessor(const ValueAccessor&)
  ValueAccessor@endlink copy constructor that caused the copy to reference
  the original.
- Fixed a bug in @vdblink::tree::RootNode::setActiveState()
  RootNode::setActiveState@endlink that caused a crash
  when marking a (virtual) background voxel as inactive.
- Added a @c Tree::pruneLevelSet method that is similar to but faster than
  Tree::pruneInactive() for level set grids.
- Added fast leaf node voxel access
  @vdblink::tree::LeafNode::getValue(Index) const methods@endlink
  that index by linear offset (as returned by
  @vdblink::tree::LeafNode::ValueOnIter::pos() ValueIter::pos@endlink)
  instead of by @ijk coordinates.
- Added a @vdblink::tree::Tree::touchLeaf() Tree::touchLeaf@endlink
  method that can be used to preallocate a static tree topology over which
  to safely perform multithreaded processing.
- Added a grain size argument to @c LeafArray for finer control of parallelism.
- Modified the Makefile to make it easier to omit the <TT>doc</TT>,
  @c vdb_test and @c vdb_view targets.
- Added utility functions (in <TT>houdini/UT_VDBUtils.h</TT>) to convert
  between Houdini and OpenVDB matrix and vector types.
  <I>[Contributed by SESI]</I>
- Added accessors to @c GEO_PrimVDB that make it easier to directly access
  voxel data and that are used by the HScript volume expression functions
  in Houdini 12.5.  <I>[Contributed by SESI]</I>
- As of Houdini 12.1.77, the native transform SOP operates on OpenVDB
  primitives.  <I>[Contributed by SESI]</I>
- Added a Convert SOP that converts OpenVDB grids to Houdini volumes
  and vice-versa.


@htmlonly <a name="v0_94_1_changes"></a>@endhtmlonly
@par
<B>Version 0.94.1</B> - <I>September 7 2012</I>
- Fixed bugs in @vdblink::tree::RootNode RootNode@endlink and
  @vdblink::tree::InternalNode InternalNode@endlink @c setValue*() and
  @c fill() methods that could cause neighboring voxels to become inactive.
- Fixed a bug in
  @vdblink::tree::Tree::hasSameTopology() Tree::hasSameTopology@endlink
  that caused false positives when only active states and not values differed.
- Added a @vdblink::tree::Tree::hasActiveTiles() Tree::hasActiveTiles@endlink
  method.
- For better cross-platform consistency, substituted bitwise AND operations
  for right shifts in the @vdblink::tree::ValueAccessor ValueAccessor@endlink
  hash key computation.
- @c vdb_view no longer aborts when asked to surface a vector-valued
  grid&mdash;but it still doesn&rsquo;t render the surface.
- Made various changes for Visual C++ compatibility.
  <I>[Contributed by SESI]</I>
- Added an option to the MeshVoxelizer SOP to convert both open and
  closed surfaces to unsigned distance fields.
- The Filter SOP now allows multiple filters to be applied in
  user-specified order.


@htmlonly <a name="v0_94_0_changes"></a>@endhtmlonly
@par
<B>Version 0.94.0</B> - <I>August 30 2012</I>
- Added a @vdblink::Grid::topologyUnion() method@endlink to union
  just the active states of voxels from one grid with those of
  another grid of a possibly different type.
- Fixed an incorrect scale factor in the Laplacian diffusion
  @vdblink::tools::Filter::laplacian() filter@endlink.
- Fixed a bug in @vdblink::tree::Tree::merge() Tree::merge@endlink
  that could leave a tree with invalid value accessors.
- Added @vdblink::tree::TreeValueIteratorBase::setActiveState()
  TreeValueIteratorBase::setActiveState@endlink and deprecated
  @c setValueOn.
- Removed @c tools/FastSweeping.h.  It will be replaced with a much more
  efficient implementation in the near future.
- ZLIB compression of <TT>.vdb</TT> files is now optional,
  but enabled by default.  <I>[Contributed by SESI]</I>
- Made various changes for Clang and Visual C++ compatibility.
  <I>[Contributed by SESI]</I>
- The MeshVoxelizer SOP can now transfer arbitrary point and primitive
  attribute values from the input mesh to output voxels.


@htmlonly <a name="v0_93_0_changes"></a>@endhtmlonly
@par
<B>Version 0.93.0</B> - <I>August 24 2012</I>
- Renamed symbols in math/Operators.h to avoid ambiguities that
  GCC&nbsp;4.4 reports as errors.
- Simplified the API for the stencil version of the
  closest-point transform @vdblink::math::CPT operator@endlink.
- Added logic to
  @vdblink::io::Archive::readGrid() io::Archive::readGrid@endlink
  to set the grid name metadata from the descriptor if the metadata
  doesn&rsquo;t already exist.
- Added guards to prevent nesting of @c openvdb_houdini::Interrupter::start()
  and @c end() calls.


@htmlonly <a name="v0_92_0_changes"></a>@endhtmlonly
@par
<B>Version 0.92.0</B> - <I>August 23 2012</I>
- Added a Laplacian diffusion
  @vdblink::tools::Filter::laplacian() filter@endlink.
- Fixed a bug in the initialization of the sparse contour tracer
  that caused mesh-to-volume conversion to fail in certain cases.
- Fixed a bug in the curvature stencil that caused mean curvature
  filtering to produce wrong results.
- Increased the speed of the
  @vdblink::tools::GridTransformer GridTransformer@endlink
  by as much as 20% for fog volumes.
- Added optional pruning to the Resample SOP.
- Modified the PointSample SOP to allow it to work with ungrouped,
  anonymous grids.
- Fixed a crash in the LevelSetNoise SOP.


@htmlonly <a name="v0_91_0_changes"></a>@endhtmlonly
@par
<B>Version 0.91.0</B> - <I>August 16 2012</I>
- @vdblink::tools::GridTransformer tools::GridTransformer@endlink
  and @vdblink::tools::GridResampler tools::GridResampler@endlink
  now correctly (but not yet efficiently) process tiles in sparse grids.
- Added an optional @c CopyPolicy argument
  to @vdblink::GridBase::copyGrid() GridBase::copyGrid@endlink
  and to @vdblink::Grid::copy() Grid::copy@endlink that specifies
  whether and how the grid&rsquo;s tree should be copied.
- Added a @vdblink::GridBase::newTree() GridBase::newTree@endlink
  method that replaces a grid&rsquo;s tree with a new, empty tree of the
  correct type.
- Fixed a crash in
  @vdblink::tree::Tree::setValueOff(const Coord& xyz, const ValueType& value)
  Tree::setValueOff@endlink when the new value was equal to the
  background value.
- Fixed bugs in Tree::prune() that could result in output tiles with
  incorrect active states.
- Added @c librt to the link dependencies to address build failures
  on Ubuntu systems.
- Made various small changes to the Makefile and the source code
  that should help with Mac OS&nbsp;X compatibility.
- The Composite and Resample SOPs now correctly copy the input grid&rsquo;s
  metadata to the output grid.


@htmlonly <a name="v0_90_1_changes"></a>@endhtmlonly
@par
<B>Version 0.90.1</B> - <I>August 7 2012</I>
- Fixed a bug in the
  @vdblink::math::BBox::getCenter() BBox::getCenter()@endlink method.
- Added missing header files to various files.
- @vdblink::io::File::NameIterator::gridName()
  io::File::NameIterator::gridName()@endlink now returns a unique name
  of the form <TT>"name[1]"</TT>, <TT>"name[2]"</TT>, etc. if a file
  contains multiple grids with the same name.
- Fixed a bug in the Writer SOP that caused grid names to be discarded.
- The Resample SOP now correctly sets the background value of the
  output grid.


@htmlonly <a name="v0_90_0_changes"></a>@endhtmlonly
@par
<B>Version 0.90.0</B> - <I>August 3 2012</I> (initial public release)
- Added a basic GL viewer for OpenVDB files.
- Greatly improved the performance of two commonly-used @c Tree methods,
  @vdblink::tree::Tree::evalActiveVoxelBoundingBox()
  evalActiveVoxelBoundingBox()@endlink
  and @vdblink::tree::Tree::memUsage() memUsage()@endlink.
- Eliminated the @c GridMap class.  File I/O now uses STL containers
  of grid pointers instead.
- Refactored stencil-based tools (Gradient, Laplacian, etc.) and rewrote
  some of them for generality and better performance.  Most now behave
  correctly for grids with nonlinear index-to-world transforms.
- Added a @link FiniteDifference.h library@endlink of index-space finite
  difference operators.
- Added a Hermite grid type that compactly
  stores each voxel&rsquo;s upwind normals and can be used to convert volumes
  to and from polygonal meshes.
- Added a @link PointScatter.h tool@endlink (and a Houdini SOP)
  to scatter points randomly throughout a volume.

*/<|MERGE_RESOLUTION|>--- conflicted
+++ resolved
@@ -7,7 +7,6 @@
 <B>Version 7.0.0</B> - <I>In development</I>
 
 @par
-<<<<<<< HEAD
 Improvements:
 - The minimum ABI for OpenVDB is now always enforced through CMake
   separately to other minimum dependency version variables.
@@ -18,7 +17,7 @@
 - Added support for Boost &gt= 1.65 when building the python module with NumPy
   support through CMake.
 - Improved CMake Python3 support.
-=======
+
 Houdini:
 - Fixed a bug in the OpenVDB Points Convert SOP during conversion from
   Houdini geometry to OpenVDB Points, where point group information could
@@ -26,7 +25,6 @@
   inputs).
 - Threaded the population of point group memberships during conversion from
   Houdini geometry to OpenVDB Points
->>>>>>> 3c3bb556
 
 
 @htmlonly <a name="v6_2_0_changes"></a>@endhtmlonly
