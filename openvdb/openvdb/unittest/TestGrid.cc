--- conflicted
+++ resolved
@@ -183,21 +183,17 @@
 
     // copy with new tree
     GridBase::Ptr grid3 = grid->copyGridWithNewTree();
-<<<<<<< HEAD
-    CPPUNIT_ASSERT(grid->isTreeUnique());
+    EXPECT_TRUE(grid->isTreeUnique());
 
 #if OPENVDB_ABI_VERSION_NUMBER >= 8
     // shallow copy using GridBase
     GridBase::Ptr grid4 = grid->copyGrid();
-    CPPUNIT_ASSERT(!grid4->isTreeUnique());
+    EXPECT_TRUE(!grid4->isTreeUnique());
 
     // copy with new tree using GridBase
     GridBase::Ptr grid5 = grid->copyGridWithNewTree();
-    CPPUNIT_ASSERT(grid5->isTreeUnique());
+    EXPECT_TRUE(grid5->isTreeUnique());
 #endif
-=======
-    EXPECT_TRUE(grid->isTreeUnique());
->>>>>>> fb086e88
 }
 
 
