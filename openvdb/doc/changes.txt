/**

@page changes Release Notes

@htmlonly <a name="v6_1_1_changes"></a>@endhtmlonly
@par
<B>Version 6.1.1</B> - <I>In development</I>

@par
Improvements:
<<<<<<< HEAD
- FindOpenVDB.cmake now correctly propagates CXX version requirements.
=======
- Improved directory and file path lookups of some CMake commands in
  the root CMakeLists.txt <I>[Reported by Daniel Elliott]</I>
>>>>>>> 65e8a4d9

@par
Bug fixes:
- Fixed a bug in @vdblink::tools::computeScalarPotential() computeScalarPotential
  @endlink that could produce a corrupt result due to invalid memory access.
  <I>[Reported by Edwin Braun]</I>

@par
Python:
- Updated python module CMake to always produce a .so for the python plugin
  on UNIX platforms.
- Python 3 support improvements to python/pyOpenVDBModule.cc
  <I>[Reported by yurivict]</I>


@htmlonly <a name="v6_1_0_changes"></a>@endhtmlonly
@par
<B>Version 6.1.0</B> - <I>May 8, 2019</I>

@par
<BLOCKQUOTE>
As of this release, the oldest supported Houdini version is&nbsp;16.5.
</BLOCKQUOTE>

@par
New features:
- Added new @vdblink::QuatTraits QuatTraits@endlink,
  @vdblink::MatTraits MatTraits@endlink and
  @vdblink::ValueTraits ValueTraits@endlink type traits to complement
  @vdblink::VecTraits VecTraits@endlink and added an
  @vdblink::IsSpecializationOf IsSpecializationOf@endlink
  helper metafunction.
- Added support for @vdblink::Vec4SMetadata Vec4s@endlink,
  @vdblink::Vec4DMetadata Vec4d@endlink
  and @vdblink::Vec4IMetadata Vec4i@endlink metadata.
- Added a generic @vdblink::TypeList TypeList@endlink class.
- Added @vdblink::GridBase::apply() GridBase::apply@endlink,
  which invokes a functor on a grid if the resolved grid type
  is a member of a given type list.
- Added @vdblink::util::printTime() printTime@endlink, which outputs
  nicely formatted time information.
- Added a @link std::hash<openvdb::math::Coord> std::hash<Coord>@endlink
  template specialization.
- Added @vdblink::math::CoordBBox::moveMin moveMin@endlink and
  @vdblink::math::CoordBBox::moveMax moveMax@endlink methods to
  @vdblink::math::CoordBBox CoordBBox@endlink.

@par
Improvements:
- @vdblink::util::CpuTimer CpuTimer@endlink now makes use of
  @vdblink::util::printTime() printTime@endlink for nicer output,
  and its API has been improved.
- Significantly improved the performance of point data grid string attribute
  generation.
- @vdblink::points::AttributeArray::copy() AttributeArray::copy@endlink
  and the
  @vdblink::points::AttributeArray::operator=() AttributeArray@endlink
  copy assignment operator are now thread-safe.
- The command-line tools (<TT>vdb_print</TT>, etc.) now include
  the library ABI version in their <TT>-version</TT> output.
- Further improved the responsiveness of the
  @link MeshToVolume.h mesh to volume@endlink converter to interrupt requests.
- The CMake build system has been significantly improved to support a
  wider range of build options and use cases.
  This includes better dependency handling and status reporting, find module
  installation for external use, more robust handling of different platform
  configurations and the introduction of dependency and build documentation.

@par
Bug fixes:
- Fixed a bug in the @link tools/Clip.h clip@endlink tool that caused
  some grid metadata to be discarded.
- Added a check to @vdblink::points::setGroup() points::setGroup@endlink
  to compare the maximum index of the provided
  @vdblink::tools::PointIndexTree PointIndexTree@endlink
  to the size of the membership vector.
- Fixed a race condition introduced in ABI&nbsp;6 when moving points
  in point data grids, due to non-const access to an
  @vdblink::points::AttributeArray AttributeArray@endlink
  triggering a copy-on-write.
- Fixed a bug that caused the @link MeshToVolume.h mesh to volume@endlink
  converter to consume unlimited memory when it encountered NaNs
  in vertex positions.
- Fixed a rounding error bug in
  @link PointConversion.h point conversion@endlink when using
  single-precision floating-point.
- Addressed some type conversion issues and other issues reported by
  GCC&nbsp;6.
- Fixed a crash in @vdblink::tools::extractActiveVoxelSegmentMasks()
  extractActiveVoxelSegmentMasks@endlink
  when the first leaf node had no active voxels.
  <I>[Reported&nbsp;by&nbsp;Rick&nbsp;Hankins]</I>
- Fixed a bug in @vdblink::tools::segmentActiveVoxels() segmentActiveVoxels@endlink
  and @vdblink::tools::segmentSDF() segmentSDF@endlink where inactive leaf
  nodes were only pruned when there was more than one segment.
- Fixed a crash in point moving when using group filters.
- Fixed a bug where the stride of existing attributes was being ignored during
  copy-construction of an @vdblink::points::AttributeSet AttributeSet@endlink.
- Fixed a bug that caused @vdblink::points::AttributeArray::operator==()
  AttributeArray@endlink equality operators to fail for attributes
  with non-constant strides.

@par
API changes:
- Moved the @vdblink::CopyConstness CopyConstness@endlink metafunction from
  @link tree/TreeIterator.h TreeIterator.h@endlink to @link Types.h@endlink.

@par
Houdini:
- The Points&nbsp;Convert SOP now reports NaN Positions as warnings when
  converting from Houdini Points to VDB Points.
- Fixed a bug where the Points&nbsp;Convert&nbsp;SOP was incorrectly ignoring
  point attributes with the same name as an existing point group.
- The Transform&nbsp;SOP now supports frustum transforms by applying the
  transformation to the internal affine map.
- Changed the labels (but not the opnames) of several SOPs to match
  the corresponding native Houdini SOPs.
  The new labels are Morph&nbsp;SDF, Project&nbsp;Non-Divergent,
  Rebuild&nbsp;SDF, Renormalize&nbsp;SDF, Reshape&nbsp;SDF,
  Segment&nbsp;by&nbsp;Connectivity, Smooth&nbsp;SDF,
  Topology&nbsp;to&nbsp;SDF, and Visualize&nbsp;Tree.
- Added an @b OpPolicy::getFirstName method to allow @b OpPolicy subclasses
  to provide their own first name scheme.
- Added an @b OpPolicy::getLabelName method to allow @b OpPolicy subclasses
  to provide their own label naming scheme for tab menus.
- Added type lists for sets of commonly used grid types, including
  @b ScalarGridTypes, @b Vec3GridTypes, @b AllGridTypes, etc.
- The Vector&nbsp;Merge SOP now copies metadata from the representative
  scalar grid.
- Deprecated @b SOP_NodeVDB::duplicateSourceStealable,
  @b houdini_utils::getNodeChain and @b houdini_utils::OP_EvalScope.

@par
Python:
- Added limited support for @ref secPtContents "point data grids",
  comprising I/O and metadata functionality for now.
- Added support for @vdblink::Mat4SMetadata Mat4s@endlink
  and @vdblink::Mat4DMetadata Mat4d@endlink metadata, in the form of nested
  Python lists (e.g., <TT>[[1,0,0,0], [0,1,0,0], [0,0,1,0], [0,0,0,1]]</TT>).


@htmlonly <a name="v6_0_0_changes"></a>@endhtmlonly
@par
<B>Version 6.0.0</B> - <I>December 18, 2018</I>

@par
<BLOCKQUOTE>
Some changes in this release (see @ref v6_0_0_ABI_changes "ABI changes" below)
alter the grid&nbsp;ABI so that it is incompatible with earlier versions of
the OpenVDB library, such as the ones built into Houdini up to and including
Houdini&nbsp;17.
To preserve ABI compatibility, when compiling OpenVDB or any dependent code
define the macro <TT>OPENVDB_ABI_VERSION_NUMBER=</TT><I>N</I>, where,
for example, <I>N</I> is 3 for Houdini&nbsp;15, 15.5 and&nbsp;16,
4 for Houdini&nbsp;16.5 and 5 for Houdini&nbsp;17.0.
</BLOCKQUOTE>

@par
New features:
- Added support to the
  @link ParticlesToLevelSet.h ParticlesToLevelSet@endlink tool
  for fast rasterization of particles into boolean mask grids.
- Added convenience functions
  @vdblink::tools::particlesToSdf() particlesToSdf@endlink,
  @vdblink::tools::particleTrailsToSdf() particleTrailsToSdf@endlink,
  @vdblink::tools::particlesToMask() particlesToMask@endlink
  and @vdblink::tools::particleTrailsToMask() particleTrailsToMask@endlink
  for common particle rasterization use cases.
- Added batch copying functions @vdblink::points::AttributeArray::copyValues()
  AttributeArray::copyValues@endlink and
  @vdblink::points::AttributeArray::copyValuesUnsafe()
  AttributeArray::copyValuesUnsafe@endlink that significantly outperform
  the older @vdblink::points::AttributeArray::set()
  AttributeArray::set@endlink method.

@par
Improvements:
- Improved the responsiveness of the
  @link MeshToVolume.h mesh to volume@endlink converter to interrupt requests.
- Attempts to use a partially deserialized
  @vdblink::points::AttributeArray AttributeArray@endlink now errors.
- Updated point deletion to use faster batch copying for ABI=6+.
- Methods relating to in-memory Blosc compression for
  @vdblink::points::AttributeArray::compress() AttributeArray@endlink
  now do nothing and have been marked deprecated resulting in memory savings
  for ABI=6+.

@par
Bug fixes:
- Fixed various signed/unsigned casting issues to resolve compiler warnings
  when moving points in point data grids.

@anchor v6_0_0_ABI_changes
@par
ABI changes:
- Added multiple new virtual functions to
  @vdblink::points::AttributeArray AttributeArray@endlink.
- Changed the order and size of member variables in
  @vdblink::points::AttributeArray AttributeArray@endlink
  and @vdblink::points::TypedAttributeArray TypedAttributeArray@endlink.

@par
API changes:
- Removed a number of methods that were deprecated in version&nbsp;5.0.0 or
  earlier.
- Removed the experimental @b ValueAccessor::newSetValue method.
- Deprecated @vdblink::points::AttributeArray::compress()
  AttributeArray@endlink methods relating to in-memory Blosc compression.

@par
Houdini:
- The Convert and To&nbsp;Polygons SOPs now correctly transfer vertex
  attributes when the output is a polygon soup.
- Added an option to the Visualize&nbsp;SOP to display leaf nodes as points.
- Renamed the Visualize&nbsp;SOP&rsquo;s <TT>leafmode</TT>,
  <TT>internalmode</TT>, <TT>tilemode</TT> and <TT>voxelmode</TT> parameters
  to <TT>leafstyle</TT>, <TT>internalstyle</TT>, etc. and converted them
  from ordinals to strings.
- Made various improvements to viewport rendering of point data grids.
- Added a <B>ParmFactory::setInvisible</B> method to allow parameters
  to be marked as hidden.  This is useful for multi-parms,
  whose child parameters cannot be made obsolete.
- Removed the option to use in-memory Blosc compression from the
  Points&nbsp;Convert&nbsp;SOP as this feature has now been deprecated.
- Made various small changes for Houdini&nbsp;17 compatibility.


@htmlonly <a name="v5_2_0_changes"></a>@endhtmlonly
@par
<B>Version 5.2.0</B> - <I>August 13, 2018</I>

@par
New features:
- Added @link points/PointAdvect.h tools@endlink to advect points
  stored in point data grids through velocity fields.
  <I>[Contributed&nbsp;by&nbsp;Dan&nbsp;Bailey]</I>
- For point data grids, voxel data can now be
  @vdblink::points::prefetch() prefetched@endlink independently of
  position or other attributes.
  <I>[Contributed&nbsp;by&nbsp;Dan&nbsp;Bailey]</I>
- Added @link points/PointSample.h tools@endlink to sample voxel values
  onto points stored in point data grids.
  <I>[Contributed&nbsp;by&nbsp;Double&nbsp;Negative]</I>

@par
Improvements:
- The @vdblink::tools::UniformPointScatter UniformPointScatter@endlink tool
  now generates points in &ldquo;points per volume&rdquo; mode even when
  the product of the density and the voxel volume is less than one,
  and the point count now varies continuously with the density.
- Added a minimum/maximum sphere count argument to the
  @vdblink::tools::fillWithSpheres() fillWithSpheres@endlink tool.
  (The previous version, now deprecated, supported only a maximum
  sphere count.)
- Added a method to the level set tracking tool to enable and disable
  @vdblink::tools::LevelSetTracker::setTrimming() trimming@endlink
  of voxels outside the narrow band.
  Previously, trimming was always enabled, which caused dense SDFs
  to be converted to narrow-band level sets.
- Added @b state methods to point data
  @link points/IndexFilter.h index filters@endlink to improve
  optimization opportunities.
  <I>[Contributed&nbsp;by&nbsp;Dan&nbsp;Bailey]</I>
- Added @vdblink::points::ActiveFilter active@endlink
  and @vdblink::points::InactiveFilter inactive@endlink value mask
  point data index filters.
  <I>[Contributed&nbsp;by&nbsp;Dan&nbsp;Bailey]</I>
- Replaced include/exclude group list parameters with filter functors
  in various point data functions.
  <I>[Contributed&nbsp;by&nbsp;Dan&nbsp;Bailey]</I>
- Refactored and simplified the
  @link points/PointCount.h point count@endlink API.
  <I>[Contributed&nbsp;by&nbsp;Dan&nbsp;Bailey]</I>
- Computing cumulative per-leaf point offsets is now parallelized.
  <I>[Contributed&nbsp;by&nbsp;Dan&nbsp;Bailey]</I>
- Made various small changes for Visual Studio&nbsp;2017 compatibility.
  <I>[Contributed by Edward&nbsp;Lam]</I>

@par
Bug fixes:
- Fixed a bug that could cause an infinite loop when iterating over
  an empty root node.
- Fixed namespace-related bugs in
  @vdblink::math::Tuple::isZero() Tuple::isZero@endlink
  and @vdblink::math::Mat::isZero() Mat::isZero@endlink that led to
  compile-time errors.
- Fixed type conversion bugs in the vector-to-vector <A HREF=
  "namespaceopenvdb_1_1v5__2_1_1math.html#rotation_v1_v2"><B>rotation</B></A>
  function that made it impossible for it to return a single-precision
  rotation matrix, and modified the function to accept @b Vec3 arguments
  of any value type.
- Fixed a bug in the @link MeshToVolume.h mesh to volume@endlink converter
  that made it uninterruptible in certain cases even though
  an interrupter was provided.
  <I>[Reported&nbsp;by&nbsp;Doug&nbsp;Epps]</I>

@par
Houdini:
- Added an option to the From&nbsp;Particles&nbsp;SOP to output an
  interior mask grid.
- Added options to the Metadata&nbsp;SOP to set the grid name
  and to propagate metadata to primitive attributes and vice-versa.
- Modified <A HREF=
  "http://www.sidefx.com/docs/hdk16.5/class_g_u___prim_v_d_b.html#af9274e93cc2d5d8d1f001aa7a286180a">
  <B>convertVolumesToVDBs</B></A> to set the output VDBs&rsquo; grid names
  to the names of the volume primitives.
- Added an option to the Offset&nbsp;Level&nbsp;Set,
  Renormalize&nbsp;Level&nbsp;Set, Smooth&nbsp;Level&nbsp;Set
  and Resize&nbsp;Narrow&nbsp;Band&nbsp;SOPs to enable and disable
  trimming of voxels outside the narrow band.
  Previously, trimming was always enabled, which caused dense SDFs
  to be converted to narrow-band level sets.
- Fixed a bug in the Resample&nbsp;SOP that prevented it from reading
  a reference VDB from the second input.
- Added an option to the Scatter&nbsp;SOP to scatter points only on
  an isosurface of a signed distance field.
- The Scatter&nbsp;SOP now generates points in Point&nbsp;Density mode
  even when the product of the density and the voxel volume is less than one,
  and the point count now varies continuously with the density.
- Added a minimum sphere count option to the To&nbsp;Spheres&nbsp;SOP.
- Added enable/disable toggles to the To&nbsp;Spheres&nbsp;SOP&rsquo;s
  minimum and maximum radius parameters and eliminated the world space
  radius parameters.
  The remaining minimum and maximum parameters, formerly the voxel space
  radii, are now used in both world unit and voxel unit modes.
- Added transform and rotation order options to the Transform&nbsp;SOP.
- Added support to the Advect&nbsp;Points&nbsp;SOP for advecting points
  stored in point data grids.
  <I>[Contributed&nbsp;by&nbsp;Dan&nbsp;Bailey]</I>
- Added support to the Sample&nbsp;Points&nbsp;SOP for sampling onto points
  stored in point data grids.
  <I>[Contributed&nbsp;by&nbsp;Double&nbsp;Negative]</I>


@htmlonly <a name="v5_1_0_changes"></a>@endhtmlonly
@par
<B>Version 5.1.0</B> - <I>April 10, 2018</I>

@par
New features:
- Added an option to
  @vdblink::points::deleteFromGroups() points::deleteFromGroups@endlink
  to delete the groups as well as the points.
  <I>[Contributed&nbsp;by&nbsp;Nick&nbsp;Avramoussis]</I>
- Added a @c header_test Makefile target that checks library header files
  for dependencies on missing or indirectly included headers.
  <I>[Contributed&nbsp;by&nbsp;Dan&nbsp;Bailey]</I>
- Added support for @vdblink::math::Mat3s Mat3s@endlink and
  @vdblink::math::Mat3d Mat3d@endlink point data
  @vdblink::points::TypedAttributeArray typed attributes@endlink.
  <I>[Contributed&nbsp;by&nbsp;Dan&nbsp;Bailey]</I>

@par
Improvements:
- Added per-test timings to <TT>vdb_test</TT> to help in identifying
  performance regressions.
- @vdblink::zeroVal zeroVal@endlink now returns a zero matrix instead of
  an identity matrix for @vdblink::math::Mat4s Mat4s@endlink
  and @vdblink::math::Mat4d Mat4d@endlink, and it is now also defined
  (and returns a zero matrix) for @vdblink::math::Mat3s Mat3s@endlink
  and @vdblink::math::Mat3d Mat3d@endlink.

@par
Python:
- Fixed a bug introduced in version&nbsp;3.2.0 that caused
  boolean and integer values added to a grid&rsquo;s metadata
  to be stored as floating-point values.

@par
Houdini:
- Added options to the Clip&nbsp;SOP to expand or shrink the clipping region
  and, when clipping to a camera frustum, to set the near and far
  clipping planes.
- Added output grid naming options to the Points&nbsp;Convert&nbsp;SOP.
- Added a Keep&nbsp;Original&nbsp;Geometry toggle to the
  Points&nbsp;Convert&nbsp;SOP and improved the efficiency of point unpacking.
  <I>[Contributed&nbsp;by&nbsp;Dan&nbsp;Bailey]</I>
- Added an option to the Points&nbsp;Delete&nbsp;SOP to delete point groups.
  <I>[Contributed&nbsp;by&nbsp;Nick&nbsp;Avramoussis]</I>
- Fixed a rare crash when extracting points from a point data primitive.
  <I>[Contributed by Jeff&nbsp;Lait]</I>
- Added a @b SOP_NodeVDB::evalStdString method that facilitates
  string parameter evaluation in expressions, e.g.,
  <TT>matchGroup(*gdp,&nbsp;evalStdString("group",&nbsp;time))</TT>.
- Removed the deprecated @b openvdb_houdini::validateGeometry function.
  Use @b convertGeometry instead.
- Added a @b SOP_NodeVDB::matchGroup overload that eliminates the need
  to @c const_cast the @b GU_Detail.
  <I>[Contributed by Jeff&nbsp;Lait]</I>
- Grid transforms are now more aggressively simplified, making it less likely
  to produce nonuniform voxels erroneously.
  <I>[Contributed by Jeff&nbsp;Lait]</I>
- Fixed a bug when copying and pasting a Create&nbsp;SOP that could cause
  the Voxel&nbsp;Size toggle to change state.
- Added a @b houdini_utils::OpFactory::setVerb method to register
  <A HREF="http://www.sidefx.com/docs/houdini/model/compile">
  compilable</A>&nbsp;SOPs.
- Made @b SOP_NodeVDB::cookMySop @c final (that is, non-overridable)
  to facilitate the implementation of compilable SOPs.
  Override @b SOP_NodeVDB::cookVDBSop instead.
  (In most cases, it suffices to rename @b cookMySop to @b cookVDBSop.)
- Renamed some parameters on the following SOPs to match the equivalent
  native Houdini nodes: Advect, Advect&nbsp;Points, Analysis, Combine, Filter,
  Fracture, From&nbsp;Particles, From&nbsp;Polygons, Morph&nbsp;Level&nbsp;Set,
  Occlusion&nbsp;Mask, Offset&nbsp;Level&nbsp;Set, Points&nbsp;Group, Resample,
  Resize&nbsp;Narrow&nbsp;Band, Smooth&nbsp;Level&nbsp;Set,
  Topology&nbsp;To&nbsp;Level&nbsp;Set, Vector&nbsp;Merge, and Visualize.
- Added @b SOP_VDBCacheOptions, a convenience base class for
  compilable&nbsp;SOPs.
  <I>[Contributed by Jeff&nbsp;Lait]</I>
- Converted most SOPs into compilable SOPs.


@htmlonly <a name="v5_0_0_changes"></a>@endhtmlonly
@par
<B>Version 5.0.0</B> - <I>November 6, 2017</I>

@par
<BLOCKQUOTE>
Some changes in this release (see @ref v5_0_0_ABI_changes "ABI changes" below)
alter the grid&nbsp;ABI so that it is incompatible with earlier versions of
the OpenVDB library, such as the ones built into Houdini up to and including
Houdini&nbsp;16.
To preserve ABI compatibility, when compiling OpenVDB or any dependent code
define the macro <TT>OPENVDB_ABI_VERSION_NUMBER=</TT><I>N</I>, where,
for example, <I>N</I> is 3 for Houdini&nbsp;15, 15.5 and&nbsp;16 and 4
for Houdini&nbsp;16.5.
</BLOCKQUOTE>

@par
New features:
- Added a @vdblink::getLibraryAbiVersionString()
  getLibraryAbiVersionString@endlink function, which returns a
  string such as <TT>"5.0.0abi3"</TT>.
- Added a @vdblink::WeakPtr weak pointer@endlink type alias for ABI
  compatibility.
- Metadata fields of unregistered types are no longer discarded after
  being read from a <TT>.vdb</TT> file, and although their values are not
  printable, they can be written back to disk.
- Added a @c DESTDIR_LIB_DIR Makefile variable for Linux multiarch support.
  <I>[Contributed&nbsp;by&nbsp;Mathieu&nbsp;Malaterre]</I>
- Added tools to create @link tools/PotentialFlow.h potential flow@endlink
  fields, as described in the 2017&nbsp;SIGGRAPH OpenVDB course.
  <I>[Contributed&nbsp;by&nbsp;Double&nbsp;Negative]</I>
- Added @link points/PointMask.h tools@endlink to create mask grids from
  point data grids and to compute
  @vdblink::points::pointCountGrid() point counts@endlink.
  <I>[Contributed&nbsp;by&nbsp;Dan&nbsp;Bailey]</I>
- Added @link points/PointScatter.h tools@endlink to scatter
  @ref secPtOverview "OpenVDB points" randomly throughout a volume.
  <I>[Contributed&nbsp;by&nbsp;Nick&nbsp;Avramoussis]</I>

@par
Improvements:
- Significantly improved the performance of point data grid
  @vdblink::points::MultiGroupFilter group filters@endlink.
  <I>[Contributed&nbsp;by&nbsp;Double&nbsp;Negative]</I>

@par
Bug fixes:
- Fixed bugs in the
  @vdblink::tools::ClosestSurfacePoint ClosestSurfacePoint@endlink tool&rsquo;s
  distance calculations that caused searches to produce incorrect results.
- Fixed a locking issue that affected multithreaded access to
  @vdblink::points::PointDataLeafNode PointDataLeafNode@endlink&zwj;s
  when delayed loading was in effect.
  <I>[Contributed&nbsp;by&nbsp;Dan&nbsp;Bailey]</I>

@anchor v5_0_0_ABI_changes
@par
ABI changes:
- Made @vdblink::tree::InternalNode InternalNode@endlink&rsquo;s destructor
  non-virtual.
- The @ref v4_0_2_delayed_load_fix "fix" for a delayed-loading race condition
  in the @vdblink::tree::LeafBuffer LeafBuffer@endlink class that was only
  partially rolled out in the previous release is now enabled on all platforms.
- Replaced a bit flag with an atomic integer in
  @vdblink::points::AttributeArray points::AttributeArray@endlink
  to address a threading issue during delayed loading.
  <I>[Contributed&nbsp;by&nbsp;Dan&nbsp;Bailey]</I>
- Deprecated the @c OPENVDB_2_ABI_COMPATIBLE and @c OPENVDB_3_ABI_COMPATIBLE
  macros in favor of a new @c OPENVDB_ABI_VERSION_NUMBER macro.
  The new macro defaults to the library major version number but can be
  set at compile time to an earlier version number to disable ABI changes
  since that version.
  (Older ABIs will not be supported indefinitely, however.)
  For example, compile OpenVDB and any dependent code with
  <TT>-DOPENVDB_ABI_VERSION_NUMBER=4</TT> to use the 4.x&nbsp;ABI.

@par
API changes:
- Replaced @b tools::ClosestSurfacePoint::initialize with
  @vdblink::tools::ClosestSurfacePoint::create()
  tools::ClosestSurfacePoint::create@endlink,
  which returns a newly-allocated and properly initialized object.
- Removed methods that were deprecated in version&nbsp;4.0.0 or earlier,
  including @b io::File::readGridPartial, @b points::initialize,
  @b points::uninitialize and @b util::PagedArray::pop_back.
- Deprecated @vdblink::IllegalValueException IllegalValueException@endlink
  in favor of @vdblink::ValueError ValueError@endlink.
- Changed the naming scheme for the
  @link OPENVDB_VERSION_NAME library namespace@endlink
  from <B>openvdb::v</B><I>X</I><B>_</B><I>Y</I><B>_</B><I>Z</I>
  to <B>openvdb::v</B><I>X</I><B>_</B><I>Y</I><B>abi</B><I>N</I>,
  where @e X, @e Y, @e Z and @e N are the major, minor, patch and ABI
  version numbers, respectively.
  The <B>abi</B><I>N</I> suffix is added only when the library is built
  using an older ABI version.

@par
Python:
- Reimplemented NumPy support for Boost&nbsp;1.65 compatibility.

@par
Houdini:
- Fixed bugs that caused the Ray&nbsp;SOP&rsquo;s closest surface point
  searches to produce incorrect results.
- Changed the @b VdbPrimCIterator::FilterFunc type from @b boost::function
  to @b std::function.
- Changed the @b houdini_utils::OpPolicyPtr type from @b boost:shared_ptr
  to @b std::shared_ptr.
- Debug-level log messages generated by OpenVDB are no longer forwarded
  to Houdini&rsquo;s error manager.
- Fixed a bug in the Read&nbsp;SOP that made it impossible to select among
  grids of the same name in a file.
- Added @b houdini_utils::ParmFactory::setAttrChoiceList, a convenience
  method for the creation of menus of attributes.
- Added a Potential&nbsp;Flow&nbsp;SOP.
  <I>[Contributed&nbsp;by&nbsp;Double&nbsp;Negative]</I>
- Added point data grid support to the Scatter&nbsp;SOP.
  <I>[Contributed&nbsp;by&nbsp;Nick&nbsp;Avramoussis]</I>
- Added mask and point count output options to the
  Points&nbsp;Convert&nbsp;SOP.
  <I>[Contributed&nbsp;by&nbsp;Dan&nbsp;Bailey]</I>


@htmlonly <a name="v4_0_2_changes"></a>@endhtmlonly
@par
<B>Version 4.0.2</B> - <I>July 28, 2017</I>
@par
New features:
- Added @vdblink::tools::compActiveLeafVoxels compActiveLeafVoxels@endlink,
  which composites active voxel values from a source tree into a destination
  tree.
  It is threaded and faster than existing tools that merge trees, however
  it operates only on leaf nodes.
- Added a <TT>vdb_test&nbsp;-f</TT> option that reads a list of tests
  to be run from a text file.
- Added functions for @link points/PointDelete.h deleting points@endlink
  from point data grids based on group membership.
  <I>[Contributed&nbsp;by&nbsp;Double&nbsp;Negative]</I>
- Enabled display of point data grids in <TT>vdb_view</TT>.
  <I>[Contributed&nbsp;by&nbsp;Nick&nbsp;Avramoussis]</I>
- Added a view mode indicator to <TT>vdb_view</TT>.
- Added @vdblink::math::Mat::isFinite() isFinite@endlink,
  @vdblink::math::Mat::isNan() isNan@endlink, and
  @vdblink::math::Mat::isZero() isZero@endlink methods to
  @vdblink::math::Mat math::Mat@endlink and added
  @vdblink::math::Tuple::isZero() isZero@endlink to
  @vdblink::math::Tuple math::Tuple@endlink.
- Added @vdblink::tools::interiorMask() tools::interiorMask@endlink,
  which constructs a boolean mask grid from the active voxels of an
  input grid or, if the input grid is a level set, from the interior
  voxels of the level set.
- Added @vdblink::math::CoordBBox::begin() begin@endlink
  and @vdblink::math::CoordBBox::end() end@endlink iterator methods
  (and related methods) to @vdblink::math::CoordBBox CoordBBox@endlink,
  so that it can be used in range-based <TT>for</TT>&nbsp;loops.
- The @link tools/Clip.h clip@endlink tool now accepts either a box,
  a mask grid or a camera frustum as the clipping region.
  The latter is new in this version.

@par
Improvements:
- Moved the @vdblink::math::Tuple::isFinite() isFinite@endlink,
  @vdblink::math::Tuple::isInfinite() isInfinite@endlink,
  and @vdblink::math::Tuple::isNan() isNan@endlink methods from
  @vdblink::math::Vec3 math::Vec3@endlink et&nbsp;al.
  to @vdblink::math::Tuple math::Tuple@endlink.

@par
Bug fixes:
- @anchor v4_0_2_delayed_load_fix
  Fixed a delayed-loading race condition that could result in crashes.
  <I>[Reported&nbsp;by&nbsp;Dan&nbsp;Bailey]</I>
  <BLOCKQUOTE>
  @b Note: To preserve ABI compatibility, this fix is currently enabled
  only on platforms for which the alignment of a
  <TT>tbb::atomic&lt;uint32_t&gt;</TT> is the same as for a @c uint32_t.
  On other platforms, warnings will be logged during OpenVDB initialization,
  and it is recommended to disable delayed loading in that case (for example,
  by defining the environment variable @c OPENVDB_DISABLE_DELAYED_LOAD).
  </BLOCKQUOTE>
- Fixed a delayed-loading memory leak in the
  @vdblink::points::PointDataLeafNode PointDataLeafNode@endlink.
  <I>[Contributed&nbsp;by&nbsp;Double&nbsp;Negative]</I>
- Changed the random number seeding mechanism for <TT>.vdb</TT> file UUIDs
  to avoid duplicate&nbsp;IDs.
  <I>[Reported&nbsp;by&nbsp;Jason&nbsp;Lefley]</I>
- Fixed an off-by-one bug in the
  @vdblink::tools::GridResampler resampler@endlink that produced grid patterns
  of missing interior voxels for scale factors greater than one.

@par
Houdini:
- As of Houdini&nbsp;16.0.549, @c houdini_utils::OpFactory can generate
  help cards for operators automatically.
  New @c OpFactory::setDocumentation and @c ParmFactory::setDocumentation
  methods allow one to add custom help text in
  <A HREF="http://www.sidefx.com/docs/houdini/help/format">wiki markup</A>
  format.
- Added help cards for all SOPs.  Houdini&nbsp;16.0.578 or later is required.
  <I>[Contributed&nbsp;by&nbsp;Dan&nbsp;Bailey&nbsp;and&nbsp;SideFX]</I>
- The Extended Operator Info window in Houdini&nbsp;16 now renders correctly
  for OpenVDB SOPs, instead of displaying a Python stack trace.
  <I>[Contributed&nbsp;by&nbsp;Dan&nbsp;Bailey]</I>
- Added a Points Delete SOP for deleting points from point data grids
  based on group membership.
  <I>[Contributed&nbsp;by&nbsp;Double&nbsp;Negative]</I>
- Added a Mantra VRAY procedural and a delayed load SHOP for rendering
  point data grids.
  Houdini&nbsp;16 is required.
  <I>[Contributed&nbsp;by&nbsp;Double&nbsp;Negative]</I>
- Replaced the Combine SOP&rsquo;s &ldquo;A/B&nbsp;Pairs&rdquo;
  and &ldquo;Flatten&rdquo; toggles with a menu of collation options
  that include flattening only <I>A</I>&nbsp;grids and flattening groups
  of <I>A</I>&nbsp;grids independently.
- Added a slider to the Remove Divergence SOP to set the error tolerance
  for the pressure solver.
- Added value type conversion options (for VDB output) to the Convert&nbsp;SOP.
- Added a Densify SOP that replaces active tiles with leaf voxels.
- Fixed a bug in the Rasterize Points&nbsp;SOP that capped density values
  to one instead of to the particles&rsquo; densities.
- The Convert and To&nbsp;Polygons SOPs now accept grids of any type
  as surface masks, not just level set or SDF grids.
- Added an option to the Clip&nbsp;SOP to clip to a camera frustum.


@htmlonly <a name="v4_0_1_changes"></a>@endhtmlonly
@par
<B>Version 4.0.1</B> - <I>March 8, 2017</I>
@par
New features:
- Added functions to util/logging.h to simplify configuration of the
  logging system (via command-line arguments, in particular).
- Added @vdblink::tree::LeafManager::activeLeafVoxelCount()
  LeafManager::activeLeafVoxelCount@endlink, a faster, threaded
  alternative to @vdblink::tree::Tree::activeLeafVoxelCount()
  Tree::activeLeafVoxelCount@endlink.
- Added a <TT>-shuffle</TT> option that causes <TT>vdb_test</TT>
  to run unit tests in random order, which can help to identify
  unintended dependencies between tests.
- Added @c vdb_lod, a command-line tool to generate volume mipmaps
  for level-of-detail effects.
- Added methods to compute the median value of
  @vdblink::tree::LeafNode::medianOn() active@endlink,
  @vdblink::tree::LeafNode::medianOff() inactive@endlink
  or @vdblink::tree::LeafNode::medianAll() all@endlink voxels in leaf nodes.

@par
Improvements:
- Added a @vdblink::Metadata::str() Metadata::str@endlink specialization
  for @vdblink::StringMetadata StringMetadata@endlink that eliminates
  the overhead of writing to a string stream.
- Made various minor improvements to @vdblink::util::PagedArray
  util::PagedArray@endlink.
- Added an @c install_lib build target to the Makefile.
  <I>[Contributed&nbsp;by&nbsp;Double&nbsp;Negative]</I>
- Added @subpage points "documentation" and Cookbook
  @ref openvdbPointsHelloWorld "examples" for OpenVDB&nbsp;Points.
  <I>[Contributed&nbsp;by&nbsp;Double&nbsp;Negative]</I>
- Registration of OpenVDB&nbsp;Points grid and attribute types is now
  handled in @vdblink::initialize() openvdb::initialize@endlink,
  and @vdblink::points::initialize() points::initialize@endlink
  and @vdblink::points::uninitialize() points::uninitialize@endlink
  are therefore deprecated.
- Extended multi-pass I/O to handle a variable number of passes per leaf node.
  <I>[Contributed&nbsp;by&nbsp;Double&nbsp;Negative]</I>
- Addressed a name conflict between macros in util/NodeMasks.h and symbols in
  the <A HREF="http://eigen.tuxfamily.org/index.php?title=Main_Page">Eigen</A>
  library.
  <I>[Reported&nbsp;by&nbsp;Trevor&nbsp;Thomson]</I>

@par
Bug fixes:
- The @vdblink::tools::fillWithSpheres() fillWithSpheres@endlink
  and @vdblink::tools::ClosestSurfacePoint ClosestSurfacePoint@endlink
  tools now correctly handle isosurfaces outside the input volume&rsquo;s
  narrow band.
- The @vdblink::tools::MultiResGrid MultiResGrid@endlink tool
  now supports all standard grid types, including
  @vdblink::BoolGrid BoolGrid@endlink and @vdblink::MaskGrid MaskGrid@endlink.
- @vdblink::tree::LeafNode::fill() LeafNode::fill@endlink now correctly clips
  the fill region to the node&rsquo;s bounding box.
- @vdblink::Grid::denseFill() Grid::denseFill@endlink no longer densifies
  all existing active tiles, and it now correctly handles both active
  and inactive fill values.
- Fixed a bug that caused @vdblink::tools::copyToDense()
  tools::copyToDense@endlink to only partially populate the output array
  when delayed loading was in effect.
  <I>[Reported&nbsp;by&nbsp;Stuart&nbsp;Levy]</I>
- Fixed an issue with duplicate registration of
  @link points/PointDataGrid.h PointDataGrid@endlink attribute types.
  <I>[Reported&nbsp;by&nbsp;SideFX]</I>
- Fixed an uninitialized memory bug in the
  @vdblink::tools::meshToVolume() mesh to volume@endlink converter.
  <I>[Reported&nbsp;by&nbsp;SideFX]</I>
- Fixed a thread race condition in
  @vdblink::math::QuantizedUnitVec QuantizedUnitVec@endlink
  that could cause it to produce incorrect results.
  <I>[Contributed by Jeff&nbsp;Lait]</I>
- Fixed a dangling pointer bug in the
  @vdblink::tools::ParticleAtlas particle atlas@endlink tool.
  <I>[Contributed&nbsp;by&nbsp;SideFX]</I>
- Grid operators (@vdblink::tools::divergence() divergence@endlink,
  @vdblink::tools::gradient() gradient@endlink, etc.) now produce
  correct results even for grids with active tile values.
- Fixed a bug when writing an out-of-core
  @vdblink::points::AttributeArray points::AttributeArray@endlink
  that could cause corruption of the metadata associated with the array.
  <I>[Contributed&nbsp;by&nbsp;Double&nbsp;Negative]</I>

@par
Python:
- Added functions @c getLoggingLevel, @c setLoggingLevel, and
  @c setProgramName, to allow configuration of the logging system.

@par
Houdini:
- Fixed a crash in the Ray SOP when the user selected an isosurface
  outside the target volume&rsquo;s narrow band.
- The LOD SOP now supports all standard grid types, including boolean grids.
- Added @c houdini_utils::ParmFactory::setGroupChoiceList, a convenience
  method for the creation of menus of primitive groups.
- Made various small changes for Houdini&nbsp;16 compatibility.
  <I>[Contributed&nbsp;by&nbsp;SideFX]</I>
- The Create SOP now supports matching the new grids&rsquo; transform,
  voxel size, and topology to a reference grid.
  If the topology is being matched, it can optionally be resampled
  to a different voxel size.
- Added some support for point data grids to the Clip,
  Topology&nbsp;To&nbsp;Level&nbsp;Set and Visualize SOPs.
  <I>[Contributed&nbsp;by&nbsp;Double&nbsp;Negative]</I>
- Compression is no longer enabled by default in the
  Points&nbsp;Convert&nbsp;SOP for normals and colors, because they are
  not guaranteed to have a [0,&nbsp;1] range.
  <I>[Contributed&nbsp;by&nbsp;Double&nbsp;Negative]</I>
- Added a 16-bit truncation compression option to the
  Points&nbsp;Convert&nbsp;SOP.
  <I>[Contributed&nbsp;by&nbsp;Double&nbsp;Negative]</I>
- Fixed a build issue with the GR_PrimVDBPoints render hook plugin
  that could cause @c hython to report a DSO error.
  <I>[Reported&nbsp;by&nbsp;Double&nbsp;Negative]</I>
- Added an @c install_lib build target to the Makefile.
- Rewrote the Remove&nbsp;Divergence SOP to actually remove divergence from
  vector fields on collocated grids, and added support for stationary
  and moving obstacles and an option to output a pressure field.
- The Analysis&nbsp;SOP now produces correct results for grids with active
  tile values.
- Added a sparse/dense toggle to the Fill&nbsp;SOP.
- Added @c openvdb_houdini::startLogForwarding,
  @c openvdb_houdini::stopLogForwarding
  and @c openvdb_houdini::isLogForwarding, which control the forwarding
  of log messages to Houdini&rsquo;s error manager.
  Forwarding of library warnings and error messages is now enabled
  by default for SOPs when OpenVDB is built with
  <A HREF="http://log4cplus.sourceforge.net/">log4cplus</A>.


@htmlonly <a name="v4_0_0_changes"></a>@endhtmlonly
@par
<B>Version 4.0.0</B> - <I>November 15, 2016</I>
@par
Highlights:
- Incorporated Double&nbsp;Negative&rsquo;s
  <A HREF="https://github.com/dneg/openvdb_points_dev">
  OpenVDB&nbsp;Points</A> library.
- Introduced some C++11 constructs.
  A&nbsp;C++11-compatible compiler is now required.
- Blosc-compressed <TT>.vdb</TT> files are now as much as 20% smaller.
- Vector-valued grids are now constructed and destroyed much faster.
  <BLOCKQUOTE>
  @b Note: This change and other changes in this release
  (see @ref v4_0_0_ABI_changes "ABI changes" below) alter the grid&nbsp;ABI
  so that it is incompatible with earlier versions of the OpenVDB library,
  such as the ones built into Houdini&nbsp;15, 15.5 and&nbsp;16.
  To disable these changes and preserve ABI compatibility, define
  the macro @c OPENVDB_3_ABI_COMPATIBLE when compiling OpenVDB
  or any code that depends on OpenVDB.
  </BLOCKQUOTE>

@par
New features:
- Added an option to the @link PointScatter.h point scattering@endlink tools
  to specify how far each point may be displaced from the center of its
  host voxel or tile.
- Added a toggle to the @vdblink::tools::clip() clip@endlink tool
  to invert the clipping mask.
- Custom leaf node implementations may now optimize their file layout
  by inheriting from @vdblink::io::MultiPass io::MultiPass@endlink.
  Voxel data for grids with such leaf nodes will be written and read in
  multiple passes, allowing blocks of related data to be stored contiguously.
  <I>[Contributed&nbsp;by&nbsp;Double&nbsp;Negative]</I>
- Added @vdblink::tree::Tree::unallocatedLeafCount()
  Tree::unallocatedLeafCount@endlink, which returns the number of leaf
  nodes with unallocated data buffers (typically due to delayed loading).

@par
Improvements:
- Vector-valued grids are now constructed and destroyed much faster.
- Changed @vdblink::math::Coord Coord@endlink&rsquo;s data representation
  to facilitate C++11 uniform initialization.
- Delayed loading from @vdblink::io::File io::Files@endlink is now faster
  due to the use of seeks instead of reads.
  <I>[Contributed&nbsp;by&nbsp;Double&nbsp;Negative]</I>
- Made many small changes to address type conversion and other warnings
  reported by newer compilers, including Clang&nbsp;3.8.
- Improved Blosc compression ratios and write times by increasing
  the block size.
  <I>[Contributed&nbsp;by&nbsp;Dan&nbsp;Bailey]</I>

@par
Bug fixes:
- Fixed a bug that caused topology operations
  (@vdblink::Grid::topologyUnion() union@endlink,
  @vdblink::Grid::topologyIntersection() intersection@endlink
  and @vdblink::Grid::topologyDifference() difference@endlink) on
  @vdblink::MaskGrid MaskGrids@endlink to sometimes produce incorrect results.
  (MaskGrids are used internally in a number of tools.)
- Changed @vdblink::GridBase::copyGrid() GridBase::copyGrid@endlink and
  @vdblink::Grid::copy() Grid::copy@endlink to close const-correctness holes.
- @vdblink::tools::fillWithSpheres() tools::fillWithSpheres@endlink now
  returns an empty list of spheres instead of crashing when the user selects
  an isosurface that lies outside the bounding volume&rsquo;s narrow band.
- Fixed a null pointer dereference when copying grids that were loaded
  with @c io::File::readGridPartial.
  <I>[Reported&nbsp;by&nbsp;Nick&nbsp;Avramoussis]</I>

@anchor v4_0_0_ABI_changes
@par
ABI changes:
- Added a @vdblink::tree::NodeUnion NodeUnion@endlink template specialization
  for non-POD value types that significantly expedites construction and
  destruction of vector-valued grids.
- Changed @vdblink::math::Coord Coord@endlink&rsquo;s data representation
  to facilitate C++11 uniform initialization.
- Replaced occurrences of <TT>boost::shared_ptr</TT> with
  <TT>std::shared_ptr</TT>.
- Changed @vdblink::GridBase::copyGrid() GridBase::copyGrid@endlink and
  @vdblink::Grid::copy() Grid::copy@endlink to close const-correctness holes.
- Added virtual function @vdblink::tree::Tree::unallocatedLeafCount()
  Tree::unallocatedLeafCount@endlink.

@par
API changes:
- Introduced some C++11 constructs.
  A&nbsp;C++11-compatible compiler is now required.
- Added a parameter to the @link PointScatter.h point scattering@endlink
  tools to control the displacement of each point from the center of
  its host voxel or tile.
  The default behavior, as before, is to allow each point to be placed
  (randomly) anywhere within its voxel or tile.
- Renamed @c LeafManager::getPreFixSum to
  @vdblink::tree::LeafManager::getPrefixSum()
  LeafManager::getPrefixSum@endlink.
- Made @c LeafNode::Buffer a top-level class and renamed it to
  @vdblink::tree::LeafBuffer LeafBuffer@endlink.
  <I>[Contributed&nbsp;by&nbsp;Double&nbsp;Negative]</I>
- Deprecated @c io::File::readGridPartial in favor of delayed loading.
- @c tools::ClosestSurfacePoint::initialize now returns a boolean
  indicating whether initialization was successful.
- Dropped the @c CopyPolicy enum and added
  @vdblink::GridBase::copyGridWithNewTree() GridBase::copyGridWithNewTree@endlink
  and @vdblink::Grid::copyWithNewTree() Grid::copyWithNewTree@endlink in order
  to close const-correctness holes that allowed newly-constructed,
  non-<TT>const</TT> grids to share their trees with existing
  <TT>const</TT> grids.  (Where that behavior is still required, use a
  @vdblink::ConstPtrCast ConstPtrCast@endlink.)

@par
Python:
- Fixed a build issue with Python&nbsp;3 and NumPy.
  <I>[Contributed&nbsp;by&nbsp;Jonathan&nbsp;Scruggs]</I>

@par
Houdini:
- Certain changes in this release (see @ref v4_0_0_ABI_changes "ABI changes"
  above) alter the grid&nbsp;ABI so that it is incompatible with earlier
  versions of the OpenVDB library, such as the ones built into
  Houdini&nbsp;15, 15.5 and&nbsp;16.
  To disable these changes and preserve ABI compatibility, define
  the macro @c OPENVDB_3_ABI_COMPATIBLE when compiling OpenVDB
  or any code that depends on OpenVDB.
- Introduced some C++11 constructs that are incompatible with
  versions of Houdini older than&nbsp;15.0.
- Fixed a bug in the Rasterize Points SOP that caused vector-valued attributes
  to be transferred as scalars.
  <I>[Contributed&nbsp;by&nbsp;Double&nbsp;Negative]</I>
- Added a toggle to the Clip SOP to invert the clipping mask.
- Added a slider to the Scatter SOP to specify how far each point
  may be displaced from the center of its host voxel or tile.


@htmlonly <a name="v3_2_0_changes"></a>@endhtmlonly
@par
<B>Version 3.2.0</B> - <I>August 10, 2016</I>

@par
Highlights:
- New features: tool to produce and store a sequences of progressively
  lower resolution grids (mipmaps), an acceleration structure for fast
  range and nearest-neighbor searches on particles, arbitrary volume
  and level set specific segmentation tools, a new binary mask grid
  type and an efficient point to level set conversion scheme.
- Optimizations: Faster volume to mesh conversion and threaded grid
  destruction, morphological dilation, csg operations and fracture tool.
- New Houdini nodes: Segment, LOD and Topology To Level Set.

@par
New features:
- Added @link MultiResGrid.h tools::MultiResGrid@endlink a tool to
  produce and store a sequences of progressively lower resolution
  grids (mipmaps).
- Added @link ParticleAtlas.h tools::ParticleAtlas@endlink an acceleration
  structure for fast range and nearest-neighbor searches on particles, points
  with radius.
- Added @vdblink::tools::segmentActiveVoxels() segmentActiveVoxels@endlink,
  which operates on grids of arbitrary type and separates connected components
  of a grid&rsquo;s active voxels into distinct grids or trees.
- Added @vdblink::tools::segmentSDF() segmentSDF@endlink, which separates
  disjoint signed-distance-field surfaces into distinct grids or trees.
- Added @vdblink::tools::extractActiveVoxelSegmentMasks()
  extractActiveVoxelSegmentMasks@endlink, which constructs a mask
  for each connected component of a grid&rsquo;s active voxels.
- Added threaded level-set CSG tools
  @vdblink::tools::csgUnionCopy() csgUnionCopy@endlink,
  @vdblink::tools::csgIntersectionCopy() csgIntersectionCopy@endlink
  and @vdblink::tools::csgDifferenceCopy() csgDifferenceCopy@endlink,
  which, unlike the existing CSG tools, produce new grids rather than
  modifying their input grids.
  These new tools are faster and use less memory than the existing tools
  (if only because the input grids never need to be deep-copied).
- Added a threaded @vdblink::tools::dilateActiveValues dilateActiveValues()@endlink
  tool with tile value support.
- Added a @vdblink::tools::PointsToMask PointsToMask@endlink tool,
  which activates voxels that intersect points from a given list.
- Added a new @link openvdb.h MaskGrid@endlink type that uses a single
  bit-field to represent both voxel values and states for the
  @link tree/LeafNodeMask.h leafnode@endlink to reduce memory usage.
- Added a @vdblink::tools::topologyToLevelSet() topologyToLevelSet@endlink tool
  that generates a level set from the implicit boundary between active and
  inactive voxels in an input grid of arbitrary type.
- Added @link LevelSetPlatonic.h tools::LevelSetPlatonic@endlink a new tool
  that produces narrow-band level sets of the five Platonic solids.
- Added @vdblink::tools::extractIsosurfaceMask() extractIsosurfaceMask@endlink
  which masks voxels that intersect the implicit surface defined by the
  given isovalue.
- Added a @vdblink::tree::LeafManager::getPrefixSum() getPrefixSum@endlink
  method to the @vdblink::tree::LeafManager LeafManager@endlink, for
  user-managed external buffers.
- Added a @vdblink::tools::Dense::print() print@endlink method to the
  @vdblink::tools::Dense Dense@endlink grid class.
- Added the @vdblink::math::CoordBBox::Iterator CoordBBox::Iterator@endlink
  class to conveniently iterate over coordinates covered a CoordBBox.
- Added bit-wise operations to the @vdblink::math::CoordBBox CoordBBox@endlink
  class.
- New component wise constructor for the @vdblink::math::CoordBBox
  CoordBBox@endlink class as well as the method
  @vdblink::math::CoordBBox::getCornerPoints CoordBBox::getCornerPoints@endlink.
- Added a new @vdblink::tree::LeafManager LeafManager@endlink constructor to
  create the structure from an existing array of leafnodes.
- Added active tile count to @vdblink::tree::Tree::print Tree::print@endlink.
- Added the templated @vdblink::math::MinMax MinMax@endlink class to compute the
  extrema of arbitrary value types.
- Added @vdblink::Grid::sparseFill() sparseFill@endlink and
  @vdblink::Grid::denseFill() denseFill@endlink methods to the Grid, Tree and
  RootNode classes.

@par
Improvements:
- Complete overhaul of the @vdblink::tools::VolumeToMesh VolumeToMesh@endlink tool
  brings significant performance improvements and enhanced region masking,
  tile support and bool volume surfacing.
- Improved the performance, parallel scaling and memory usage,
  of @vdblink::tools::LevelSetFracture tools::LevelSetFracture@endlink and
  updated to use the new @vdblink::tools::segmentSDF() segmentSDF@endlink scheme.
- Improved the performance of
  @vdblink::tools::LevelSetAdvection tools::LevelSetAdvection@endlink by up to
  five times.
- Improved the performance of @vdblink::tree::Tree::voxelizeActiveTiles()
  Tree::voxelizeActiveTiles@endlink by means of multi-threading.
- Improved the performance of the
  @vdblink::tools::meshToVolume() mesh-to-volume converter@endlink,
  particularly for large narrow-band widths and for signed distance fields
  with dense interior regions.
- Threaded the Tree destructor and the
  @vdblink::tree::Tree::clear() Tree::clear@endlink method.
- Added a parameter to the
  @vdblink::tools::signedFloodFill() signedFloodFill@endlink and
  @vdblink::tools::signedFloodFillWithValues() signedFloodFillWithValues@endlink
  tools to constrain the flood fill to specific levels of the tree.
- Added @vdblink::tree::LeafManager::reduce LeafManager::reduce@endlink and
  similar methods to @vdblink::tree::NodeManager NodeManager@endlink
  <I>[Contributed by Brett&nbsp;Tully]</I>
- Improved constructors of @vdblink::math::Mat3 math::Mat3@endlink and
  @vdblink::math::Mat4 Mat4@endlink.
- Added @vdblink::math::Mat3::cofactor Mat3::cofactor@endlink.
- Added @vdblink::math::Mat3::setRows Mat3::setRows@endlink,
  @vdblink::math::Mat4::setRows Mat4::setRows@endlink,
  @vdblink::math::Mat3::setColumns Mat3::setColumns@endlink and
  @vdblink::math::Mat4::setColumns Mat4::setColumns@endlink.
- Added @vdblink::util::NodeMask::isConstant NodeMask::isConstant@endlink
  method for faster bit processing.
- @vdblink::tools::prune tools::prune@endlink performs an improved estimate
  of tile values by means of medians.
- Added toggle to switch between cell centered and node centered transforms
  to @vdblink::tools::PointPartitioner tools::PointPartitioner@endlink

@par
Bug fixes:
- Fixed a bug in @vdblink::tools::LevelSetAdvection tools::LevelSetAdvection@endlink
  that could cause non-deterministic behavior.
  <I>[Reported by Jeff&nbsp;Lait]</I>
- Fixed a bug that allowed for unexpected implicit conversion
  between grids of different value types.
- Fixed a bug whereby the origins of leaf nodes with value type @c bool
  were ignored during equality comparisons.
- The @vdblink::tools::GridTransformer grid transformer tool@endlink
  now correctly handles affine transforms with shear and/or reflection.
- Fixed a bug in the
  @vdblink::tools::meshToVolume() mesh-to-volume converter@endlink
  that could produce incorrect distances for large bandwidths.
- Fixed a bug in @vdblink::tools::meshToVolume() mesh-to-volume converter@endlink
  that produced different results on machines with different core counts.
- Fixed a threading bug in the
  @vdblink::tools::compReplace() compReplace@endlink tool
  that could cause crashes.
- Resolved a floating-point exception in
  @vdblink::math::QuantizedUnitVec::pack() math::QuantizedUnitVec::pack@endlink
  caused by calling the method with a zero-length vector.
  <I>[Contributed by Rick&nbsp;Hankins]</I>
- Improved the API of @vdblink::tools::Dense Dense@endlink with non-const
  access methods.
- Fixed a potential threading bug in @vdblink::io::Queue io::Queue@endlink.
  <I>[Contributed by Josip&nbsp;Šumečki]</I>
- Fixed a possible division-by-zero bug in openvdb/tools/LevelSetAdvect.h.
  <I>[Contributed by Rick&nbsp;Hankins]</I>
- Corrected the @vdblink::math::outerProduct outer product@endlink method
  to not return the transpose result.
  <I>[Contributed by Gergely&nbsp;Klar]</I>
- Fixed a memory overallocation issue in
  @vdblink::tools::VolumeAdvection VolumeAdvection@endlink.
- Fix bug in
  @vdblink::tools::VolumeToMesh tools::VolumeToMesh@endlink
  failing to clear its state when exiting early.
  <I>[Contributed by Edward&nbsp;Lam]</I>
- Fixed bug in @vdblink::tools::PointIndexIterator::worldSpaceSearchAndUpdate
  tools::PointIndexIterator::worldSpaceSearchAndUpdate@endlink
  that resulted in missing point indices.
  <I>[Reported by Rick&nbsp;Hankins]</I>
- Fixed Windows build issues in unit tests.
  <I>[Contributed by Edward&nbsp;Lam and Steven&nbsp;Caron]</I>
- Fixed @vdblink::math::isApproxZero() isApproxZero@endlink so that it works
  correctly when tolerance is zero.
  <I>[Reported by Joshua&nbsp;Olson]</I>
- Fixed bugs in @vdblink::tree::NodeUnion NodeUnion@endlink that could cause
  crashes.
- Fixed memory leak in
  @vdblink::tools::mesh_to_volume_internal::ExpandNarrowband
  tools::mesh_to_volume_internal::ExpandNarrowband@endlink
  <I>[Reported by K&eacute;vin&nbsp;Dietrich]</I>
- Fixed parameter type inconsistencies in @link math/Stencils.h@endlink and
  @link tools/RayIntersector.h@endlink.
  <I>[Contributed by K&eacute;vin&nbsp;Dietrich and Nick&nbsp;Avramoussis]</I>
- Fixed a bug in the @vdblink::tools::VolumeToMesh VolumeToMesh@endlink tool that
  produced artifacts for adaptive surface extraction on clipped level sets.
  <I>[Reported by Jeff&nbsp;Lait]</I>
- Corrected empty grid background value in
  @vdblink::tools::meshToVolume() mesh-to-volume converter@endlink
  <I>[Contributed by Jeff&nbsp;Lait]</I>
- Fixed a bug in @vdblink::tools::volumeToMesh volume-to-mesh converter@endlink
  that could produce NaNs.<I>[Reported by Rick Hankins]</I>
- Fixed a bug in the "Advect Points SOP" that could cause a crash when
  the input grids were of incorrect type.<I>[Reported by SideFX]</I>

@par
API changes:
- Deprecated @c math::Mat3::setBasis and @c math::Mat4::setBasis.
- Renamed @c GudonovsNormSqrd to
  @vdblink::math::GodunovsNormSqrd GodunovsNormSqrd@endlink
  <I>[Contributed by Branislav&nbsp;Radjenovic]</I>
- Renamed @c ValueType to @c PosType in the PointArray interface.
- Deprecated tree::Tree::addLeaf(LeafNode&) and added
  tree::Tree::addLeaf(LeafNode*).

@par
Python:
- Updated the Python module for Python&nbsp;3 compatibility.
- Updated the Python module for Boost 1.60 compatibility, to address
  &ldquo;no to_python (by-value) converter found&rdquo; exceptions.

@par
Maya:
- Fixed bugs related to data ownership, and improved error checking.
  <I>[Contributed by Crawford&nbsp;Doran]</I>
- Updated the Read and Write DAG nodes to support file sequences and
  subframe evaluation.

@par
Houdini:
- Added a Segment SOP that separates a grid&rsquo;s connected components
  into distinct grids.
- Added a LOD SOP that produces a sequences of progressively lower
  resolution grids.
- Added a Topology To Level Set SOP that generates a narrow-band
  signed distance field / level set from the interface between active
  and inactive voxels in an arbitrary grid.
- Revamped the From Particles SOP UI and added a more efficient level set
  conversion method that supports Houdini 15 packed points.
- Updated the Rasterize Points SOP with support for frustum transforms,
  sub region masking and orientation logic that matches the native
  Copy SOP&rsquo;s orientation.
- Updated the Platonic SOP with support for all five Platonic solids.
- Added hooks for registering SOP_NodeVDB text callbacks for different
  grid types. <I>[Contributed by Nick&nbsp;Avramoussis]</I>
- The Resample and Combine SOPs now correctly handle affine transforms
  with shear and/or reflection.
- Removed the StaggeredBoxSampler code path in SOP_OpenVDB_Advect because it
  introduces bias.
  <I>[Contributed by Fredrik&nbsp;Salomonsson]</I>
- Fixed a bug in the Ray SOP whereby the distance attribute was created
  with the wrong data type. <I>[Contributed by Nick&nbsp;Avramoussis]</I>
- The From Polygon SOP now allows the user to either specify the voxel
  count along an axis or the voxel size in world units (the only option
  in the past).

@htmlonly <a name="v3_1_0_changes"></a>@endhtmlonly
@par
<B>Version 3.1.0</B> - <I>October 1, 2015</I>

@par
Highlights:
- New features: advection of arbitrary volumes, general-purpose
  preconditioned linear solver and Poisson solver, segmentation
  of topologically-enclosed regions of a volume, new and faster bitmask
  operators, concurrent paged array, volume diagnostics
- Optimizations: threaded grid constructors and topology operations;
  faster mesh to volume conversion, SDF to fog volume conversion
  and grid pruning; faster, unbounded particle partitioning
- New Houdini nodes: Advect, Diagnostics, Rasterize Points, Remap,
  Remove Divergence, Sort Points

@par
New features:
- Added a @vdblink::tools::VolumeAdvection volume advection@endlink tool
  for sparse advection of non-level-set volumes.
- Added a preconditioned
  @vdblink::math::pcg::solve() conjugate gradient solver@endlink.
- Added a @vdblink::tools::poisson::solve() Poisson solver@endlink
  for functions sampled on grids.
- Added @vdblink::tools::extractEnclosedRegion extractEnclosedRegion@endlink,
  which detects topologically-enclosed (watertight) exterior regions (cavities)
  that can result from CSG union operations between level sets with concavities
  that are capped.
  (See the unit test @c TestPoissonSolver::testSolveWithSegmentDomain
  for an example in which this tool is used to identify regions of trapped
  fluid when solving for pressure in a volume of incompressible fluid.)
- Added @vdblink::util::PagedArray PagedArray@endlink, a concurrent,
  dynamic linear array data structure with fast <I>O</I>(1) value access
  (both random and sequential).
- Added @vdblink::tools::Sampler Sampler@endlink, which provides a unified API
  for both staggered and non-staggered interpolation of various orders.
- Added equality and inequality operators to
  @vdblink::Metadata Metadata@endlink and @vdblink::MetaMap MetaMap@endlink.
- Added @vdblink::tools::CheckLevelSet CheckLevelSet@endlink and
  @vdblink::tools::CheckFogVolume CheckFogVolume@endlink tools that
  perform various tests on symmetric, narrow-band level sets and fog volumes,
  respectively, to diagnose potential issues.
- Added support for value accessors that are not registered with their trees.
  (Bypassing accessor registration can improve performance in rare cases
  but should be used with caution, since the accessor will be left in an
  invalid state if the tree topology is modified.)
- Added a @vdblink::tree::Tree::stealNodes() stealNodes@endlink method that
  transfers ownership of all nodes in a tree of a certain type and inserts
  them into a linear array.
- Added a @vdblink::tools::createLevelSetBox() tools::createLevelSetBox@endlink
  factory function for level-set grids.
- Added @vdblink::tools::Dense::offsetToCoord() Dense::offsetToCoord@endlink.
- Added @vdblink::tree::LeafBuffer::data() LeafNode::Buffer::data@endlink,
  which provides direct access to a leaf node&rsquo;s voxel value array,
  avoiding out-of-core overhead.  Use with caution.
- Added a @vdblink::util::NodeMask::foreach() NodeMask::foreach@endlink method
  for efficient evaluation of complex bitwise operations.
- Added a bitwise difference method to
  @vdblink::util::NodeMask::operator-=() NodeMask@endlink.
- Added a @c -version option to @c vdb_print, @c vdb_render and @c vdb_view.

@par
Improvements:
- Deep, conversion and topology copy @vdblink::Grid Grid@endlink constructors
  are now threaded and up to five times faster.
- @vdblink::Grid::topologyUnion() Grid::topologyUnion@endlink,
  @vdblink::Grid::topologyIntersection() Grid::topologyIntersection@endlink, and
  @vdblink::Grid::topologyDifference() Grid::topologyDifference@endlink are now
  much faster due to threading.
- Significantly improved the performance, parallel scaling and memory usage
  of the @vdblink::tools::meshToVolume() mesh to volume@endlink converter,
  and implemented a more robust inside/outside sign classification scheme.
- Reimplemented the
  @vdblink::tools::PointPartitioner point partitioning@endlink
  tool for improved performance, concurrency and memory usage.
  The tool is now unbounded in the sense that points may be distributed
  anywhere in index space.
- Significantly improved the performance of the
  @vdblink::tools::sdfToFogVolume() SDF to fog volume@endlink converter.
- Significantly improved the performance of the
  @vdblink::tools::sdfInteriorMask() sdfInteriorMask@endlink tool
  and added support for both grid and tree inputs.
- Made various optimizations and improvements to the
  @vdblink::tools::LevelSetMorphing level set morphing@endlink tool.
- Aggregated @vdblink::tools::DiscreteField DiscreteField@endlink and
  @vdblink::tools::EnrightField EnrightField@endlink (formerly in
  tools/LevelSetAdvect.h) and
  @vdblink::tools::VelocitySampler VelocitySampler@endlink and
  @vdblink::tools::VelocityIntegrator VelocityIntegrator@endlink (formerly
  in tools/PointAdvect.h) into a single header, tools/VelocityFields.h.
- Modified the @vdblink::tools::signedFloodFill() signed flood fill@endlink
  tool to accept grids of any signed scalar value type, not just
  floating-point grids.
- The @vdblink::tools::prune() prune@endlink tool is now faster, and it employs
  an improved compression technique on trees with floating-point values.

@par
Bug fixes:
- Fixed a build issue that could result in spurious &ldquo;Blosc encoding
  is not supported&rdquo; errors unless @c OPENVDB_USE_BLOSC was
  <TT>@#define</TT>d when compiling client code.
- Added NaN and inf checks to the
  @vdblink::tools::PointPartitioner point partitioning@endlink tool.
- Fixed a <TT>vdb_view</TT> issue whereby the frame buffer size did not
  necessarily match the window size.
  <I>[Contributed by Rafael&nbsp;Campos]</I>
- Fixed a roundoff issue in
  @vdblink::tools::LevelSetTracker LevelSetTracker@endlink
  that could result in NaNs.
- Changed @vdblink::tools::CheckNormGrad CheckNormGrad@endlink to check
  the magnitude of the gradient rather than the square of the magnitude.
- Fixed parameter type inconsistencies in math/Ray.h and
  tools/RayIntersector.h.
  <I>[Contributed by K&eacute;vin&nbsp;Dietrich]</I>
- Fixed incorrect handling of signed values in the
  @vdblink::tools::clip() clip@endlink tool (and the Clip SOP).

@par
API changes:
- Removed the <TT>math::Hermite</TT> class since it was no longer used
  and caused build issues for some.
- Refactored the @vdblink::tools::LevelSetAdvection level set advection@endlink,
  @vdblink::tools::LevelSetFilter level set filtering@endlink,
  @vdblink::tools::LevelSetMeasure level set measuring@endlink
  and @vdblink::tools::LevelSetTracker level set tracking@endlink tools.
- Extended the API of the @vdblink::tools::Diagnose Diagnose@endlink tool
  and disabled copy construction.
- Extended and unified the API of various Samplers.
- Added an optional template argument to the
  @vdblink::tree::ValueAccessor ValueAccessor@endlink class
  to allow for unregistered accessors.

@par
Houdini:
- Added a Rasterize Points SOP that produces density volumes and transfers
  arbitrary point attributes using a weighted-average scheme.
  The node incorporates a VOP subnetwork for procedural modeling,
  and its accompanying creation script defines a default network with
  VEX procedures for cloud and velocity field modeling.
  (See the creation script file header for installation details.)
- Merged the Advect Level Set SOP into a new Advect SOP that supports
  advection of arbitrary volumes, not just level sets.
- Added a Remove Divergence SOP that eliminates divergence from a
  velocity field.
- Added a Diagnostics SOP that can identify various problems with
  level sets, fog volumes and other grids.
- Added a Sort Points SOP that spatially reorders a list of points
  so that points that are close together in space are also close together
  in the list.
  This can improve CPU cache coherency and performance for
  random-access operations.
- Added a Remap SOP that maps voxel values in an input range to values
  in an output range through a user-defined transfer function.
- Added an option to the Convert SOP to activate interior voxels.
  <I>[Contributed by SESI]</I>
- The To Spheres SOP can now optionally output a <TT>pscale</TT> attribute.
- Added <TT>openvdb_houdini::SOP_NodeVDB::duplicateSourceStealable()</TT>,
  which in conjunction with the Unload flag can help to minimize deep copying
  of grids between nodes.
  The Advect, Convert, Fill, Filter, Fracture, Noise, Offset Level Set,
  Prune, Remap, Remove Divergence, Renormalize Level Set, Resize Narrow Band,
  Smooth Level Set and Transform SOPs all have this optimization enabled,
  meaning that they can potentially steal, rather than copy, data from
  upstream nodes that have the Unload flag enabled.
  <I>[Contributed by Double&nbsp;Negative]</I>
- Redesigned the UI of the Visualize SOP and added toggles to draw with
  or without color, to use the grid name as the attribute name for points
  with values, and to attach grid index coordinates to points.
- Added toggles to the Filter, Rebuild Level Set, Resize Narrow Band,
  Smooth Level Set and To Spheres SOPs to specify units in either
  world space or index space.
- Fixed an issue whereby grids generated by the Rebuild Level Set SOP
  did not always display as surfaces in the viewport.
- The Metadata SOP now sets appropriate viewport visualization options
  when the grid class is changed.


@htmlonly <a name="v3_0_0_changes"></a>@endhtmlonly
@par
<B>Version 3.0.0</B> - <I>January 14, 2015</I>
- The @vdblink::io::File File@endlink class now supports delayed loading of
  <TT>.vdb</TT> files, meaning that memory is not allocated for voxel values
  until the values are actually accessed. (This feature is enabled by default.)
  Until a grid has been fully loaded, its source <TT>.vdb</TT> file must not be
  modified or deleted, so for safety,
  @vdblink::io::File::open() File::open@endlink automatically makes
  private copies of source files that are smaller than a user-specified limit
  (see @vdblink::io::File::setCopyMaxBytes() File::setCopyMaxBytes@endlink).
  The limit can be set to zero to disable copying, but if it cannot be
  guaranteed that a file will not be modified, then it is best not to enable
  delayed loading for that file.
- <TT>.vdb</TT> files can now optionally be compressed with the Blosc&nbsp;LZ4
  codec.  <A HREF="http://www.blosc.org/">Blosc</A> compresses almost as well
  as ZLIB, but it is much faster.
- Added @vdblink::tools::PointPartitioner PointPartitioner@endlink, a tool
  for fast spatial sorting of points stored in an external array, and
  @link PointIndexGrid.h PointIndexGrid@endlink, an acceleration structure
  for fast range and nearest-neighbor searches.
- Added @link NodeManager.h tree::NodeManager@endlink,
  which linearizes a tree to facilitate efficient multithreading
  across all tree levels.
- Added @vdblink::tools::prune() tools::prune@endlink (and other variants),
  which replaces and outperforms @c Tree::prune.
- Added @vdblink::tools::signedFloodFill() tools::signedFloodFill@endlink,
  which replaces and outperforms @c Tree::signedFloodFill.
- Added @vdblink::tools::changeBackground() tools::changeBackground@endlink
  (and other variants), which replaces and outperforms @c Tree::setBackground().
- Added a fast but approximate narrow-band level set
  @vdblink::tools::LevelSetTracker::dilate() dilation@endlink method, a fast
  narrow-band level set
  @vdblink::tools::LevelSetTracker::erode() erosion@endlink
  method, and a @vdblink::tools::LevelSetTracker::normalize(const MaskType*)
  masked normalization@endlink method to
  @vdblink::tools::LevelSetTracker LevelSetTracker@endlink.
- Added @vdblink::tools::Diagnose Diagnose@endlink, which performs
  multithreaded diagnostics on grids to identify issues like values that
  are NaNs or out-of-range. It optionally generates a boolean grid of all
  values that fail user-defined tests.
- Added optional alpha masks to @vdblink::tools::LevelSetMorphing
  LevelSetMorphing@endlink.
- Fixed an intermittent crash in
  @vdblink::tools::LevelSetMorphing LevelSetMorphing@endlink.
- Added @c tools::topologyToLevelSet(),
  which generates a level set from the implicit boundary between active
  and inactive voxels in an arbitrary input grid.
  <I>[DWA internal]</I>
- Improved the performance of point scattering (by orders of magnitude)
  and added a
  @vdblink::tools::DenseUniformPointScatter DenseUniformPointScatter@endlink
  class as well as support for fractional numbers of particles per voxel.
- Improved the performance and memory footprint of
  the @vdblink::tools::ParticlesToLevelSet ParticlesToLevelSet@endlink tool
  for large numbers (tens to hundreds of millions) of particles.
- Added edge-adjacent (6+12=18 neighbors) and vertex-adjacent (6+12+8=26
  neighbors) dilation algorithms to
  @vdblink::tools::Morphology::dilateVoxels Morphology::dilateVoxels@endlink.
  The default dilation pattern is still face-adjacent (6&nbsp;neighbors).
- Added @vdblink::tree::Tree::getNodes() Tree::getNodes@endlink, which allows
  for fast construction of linear arrays of tree nodes for use in multithreaded
  code such as the @vdblink::tree::LeafManager LeafManager@endlink or
  @link NodeManager.h tree::NodeManager@endlink.
- Added @vdblink::math::Extrema math::Extrema@endlink and
  @vdblink::tools::extrema() tools::extrema@endlink to efficiently
  compute minimum and maximum values in a grid.
- Added support for material color grids to all level set
  @vdblink::tools::BaseShader shaders@endlink, and added an option to
  @c vdb_render that allows one to specify a reference grid to be used
  for material color lookups.
- Added @vdblink::getLibraryVersionString()
  getLibraryVersionString@endlink and
  @link OPENVDB_LIBRARY_VERSION_STRING@endlink.
- Modified the mesh to volume converter to always set the grid background
  value to the exterior narrow-band width, and added finite value checks
  to narrow band parameters.
- @vdblink::tools::volumeToMesh() tools::volumeToMesh@endlink now compiles
  for all grid types but throws an exception if the input grid does not
  have a scalar value type.
- Added a
  @vdblink::io::File::readGrid(const Name&, const BBoxd&) File::readGrid@endlink
  overload and @vdblink::GridBase::readBuffers(std::istream&, const CoordBBox&)
  readBuffers@endlink overloads to the grid, tree and node classes that allow
  one to specify a bounding box against which to clip a grid while reading it.
  For large grids, clipping while reading can result in significantly lower
  memory usage than clipping after reading.
- Added @vdblink::GridBase::clipGrid() GridBase::clipGrid@endlink, which
  clips a grid against a world-space bounding box, and
  @vdblink::GridBase::clip() GridBase::clip@endlink and
  @vdblink::tree::Tree::clip() Tree::clip@endlink, which clip against
  an index-space bounding box.
- Added @vdblink::tools::clip() tools::clip@endlink, which clips a grid
  either against a bounding box or against the active voxels of a mask grid.
- @c io::File::readGridPartial allocates the nodes of a grid&rsquo;s tree
  as before, but it now allocates leaf nodes without data buffers.
  (This feature is mainly for internal use.
  Partially-read grids should be used with care if at all, and they should
  be treated as read-only.)
- Grid names retrieved using a
  @vdblink::io::File::NameIterator File::NameIterator@endlink now always
  uniquely identify grids; they no longer generate &lsquo;more than one grid
  named&nbsp;&ldquo;<I>x</I>&rdquo;&rsquo; warnings when there are multiple
  grids of the same name in a file (for files written starting with this
  version of the OpenVDB library).
- Fixed a bug in @vdblink::tree::Tree::ValueOffIter Tree::ValueOffIter@endlink
  that could cause
  @vdblink::tree::TreeValueIteratorBase::setMaxDepth() depth-bounded@endlink
  iterators to return incorrect values.
- Eliminated a recursive call in @vdblink::tree::TreeValueIteratorBase::next()
  TreeValueIteratorBase::next@endlink that could cause crashes on systems
  with a limited stack size.
- Fixed memory leaks in @vdblink::tree::RootNode::topologyDifference()
  RootNode::topologyDifference@endlink and
  @vdblink::tree::RootNode::topologyIntersection()
  RootNode::topologyIntersection@endlink.
- Fixed a memory leak in @vdblink::io::Queue io::Queue@endlink when the queue
  was full and a write task could not be added within the timeout interval.
- Fixed a potential division by zero crash in
  @vdblink::tools::compDiv() tools::compDiv@endlink with integer-valued grids.
- Fixed kernel normalization in the @vdblink::tools::Filter filter tool@endlink
  so that it is correct for integer-valued grids.
- Fixed a bug in @vdblink::tree::LeafBuffer::getValue()
  LeafNode::Buffer::getValue@endlink whereby Visual C++ would return
  a reference to a temporary.
  <I>[Contributed by SESI]</I>
- Fixed a bug in @vdblink::tools::ParticlesToLevelSet
  tools::ParticlesToLevelSet@endlink related to attribute transfer
  when leaf nodes are produced without active values.
- Added @vdblink::util::CpuTimer util::CpuTimer@endlink and removed
  the more simplistic @c unittest_util::CpuTimer from @c unittest/util.h.
- Eliminated the use of @c getopt for command-line argument parsing
  in @c vdb_test.
- @vdblink::initialize() openvdb::initialize@endlink now properly initializes
  <A HREF="http://log4cplus.sourceforge.net/">log4cplus</A> if it is enabled,
  eliminating &ldquo;No appenders could be found&rdquo; errors.
- Fixed a bug in the
  @vdblink::math::QuantizedUnitVec::pack() QuantizedUnitVec::pack@endlink
  method that caused quantization artifacts.
- Added convenience class @vdblink::tools::AlphaMask AlphaMask@endlink
- Added constructors and methods to both
  @vdblink::math::RandInt RandInt@endlink and
  @vdblink::math::Rand01 Rand01@endlink to set and reset the random seed value.
- Added convenience methods for
  @vdblink::math::Transform::indexToWorld(const BBoxd&) const transforming@endlink
  @vdblink::math::Transform::worldToIndex(const BBoxd&) const bounding@endlink
  @vdblink::math::Transform::worldToIndexCellCentered(const BBoxd&) const boxes@endlink
  to @vdblink::math::Transform math::Transform@endlink.
- @c vdb_view is now compatible with both GLFW&nbsp;2 and GLFW&nbsp;3.
- Made many small changes to address type conversion and other warnings
  reported by newer compilers like GCC&nbsp;4.8 and ICC&nbsp;14.
- Replaced the @c HALF_INCL_DIR and @c HALF_LIB_DIR Makefile variables
  with @c ILMBASE_INCL_DIR and @c ILMBASE_LIB_DIR and added @c ILMBASE_LIB,
  to match <A HREF="https://github.com/openexr/openexr">OpenEXR</A>&rsquo;s
  library organization.  <I>[Contributed by Double&nbsp;Negative]</I>
- Eliminated most local (function-scope) static variables, because
  Visual&nbsp;C++ doesn&rsquo;t guarantee thread-safe initialization
  of local statics.  <I>[Contributed by&nbsp;SESI]</I>
- Fixed a bug in @vdblink::readString() readString@endlink related
  to empty strings.
  <I>[Contributed by Fabio&nbsp;Piparo]</I>
- Fixed a bug in the @vdblink::tools::VolumeToMesh VolumeToMesh@endlink
  simplification scheme that was creating visual artifacts.

@par
API changes:
- The addition of a
  @vdblink::GridBase::readBuffers(std::istream&, const CoordBBox&)
  GridBase::readBuffers@endlink virtual function overload and the
  @vdblink::GridBase::clip() GridBase::clip@endlink
  @vdblink::GridBase::readNonresidentBuffers()
  GridBase::readNonresidentBuffers@endlink and
  @vdblink::tree::Tree::clipUnallocatedNodes() Tree::clipUnallocatedNodes@endlink
  virtual functions changes the grid ABI so that it is incompatible with
  earlier versions of the OpenVDB library (such as the ones in Houdini 12.5
  and&nbsp;13).  Define the macro @c OPENVDB_2_ABI_COMPATIBLE when compiling
  OpenVDB to disable these changes and preserve ABI compatibility.
- All @vdblink::tools::BaseShader shaders@endlink now have a template argument
  to specify the type of an optional material color grid, but the default type
  mimics the old, uniform color behavior.
- Removed a deprecated
  @vdblink::io::Stream::write() io::Stream::write@endlink overload.
- The point counts in
  @vdblink::tools::UniformPointScatter UniformPointScatter@endlink
  and @vdblink::tools::NonUniformPointScatter NonUniformPointScatter@endlink
  are now specified and returned as @vdblink::Index64 Index64@endlink.
- @vdblink::math::RandInt RandInt@endlink has an extra template argument
  to specify the integer type.
  The @vdblink::math::RandomInt RandomInt@endlink typedef is unchanged.
- @vdblink::io::readData() io::readData@endlink,
  @vdblink::io::HalfReader<false,T>::read() io::HalfReader::read@endlink
  and @vdblink::io::HalfWriter<false,T>::write() io::HalfWriter::write@endlink
  now take a @c uint32_t argument indicating the type of compression
  instead of a @c bool indicating whether compression is enabled.
- Removed @c io::Archive::isCompressionEnabled() and
  @c io::Archive::setCompressionEnabled() and renamed
  @c io::Archive::compressionFlags() and @c io::Archive::setCompressionFlags()
  to @vdblink::io::Archive::compression() io::Archive::compression@endlink and
  @vdblink::io::Archive::setCompression() io::Archive::setCompression@endlink.
- Internal and leaf node classes are now required to provide
  "PartialCreate" constructors that optionally bypass the allocation
  of voxel buffers.  Leaf node classes must now also provide
  @vdblink::tree::LeafNode::allocate() allocate@endlink and
  @vdblink::tree::LeafNode::isAllocated() isAllocated@endlink methods
  to manage the allocation of their buffers.
- Removed @c pruneInactive and @c pruneLevelSet methods from the
  @vdblink::tree::Tree Tree@endlink and various node classes.
  These methods have been replaced by the much faster pruning functions
  found in tools/Prune.h.
- Removed @c signedFloodFill methods from the @vdblink::Grid Grid@endlink,
  @vdblink::tree::Tree Tree@endlink and various node classes.
  These methods have been replaced by the much faster functions
  found in tools/SignedFloodFill.h.
- Removed @c Grid::setBackground() and @c Tree::setBackground() (use the
  faster @vdblink::tools::changeBackground() changeBackground@endlink tool
  instead), and removed the default argument from
  @vdblink::tree::RootNode::setBackground() RootNode::setBackground@endlink.

@par
Python:
- Added grid methods @c convertToPolygons() and @c convertToQuads(),
  which convert volumes to meshes, and @c createLevelSetFromPolygons(),
  which converts meshes to volumes.
  <A HREF="http://docs.scipy.org/doc/">NumPy</A> is required.

@par
Maya:
- Added an adaptive polygonal surface extraction node.

@par
Houdini:
- Added a new Resize Narrow Band SOP that can efficiently adjust the width
  of a level set&rsquo;s narrow band.  This allows, for example, for a
  level set to be created quickly from points or polygons with a very
  narrow band that is then quickly resized to a desired width.
- Fixed bugs in the Smooth Level Set and Reshape Level Set SOPs that
  caused them to ignore the selected discretization scheme.
- Added a Morph Level Set SOP.
- Added a From Points SOP to very quickly generate a level set
  from a point cloud, ignoring any radius attribute.
  <I>[DWA internal]</I>
- Added a Voxel Scale mode to the Resample SOP.
- Improved the performance and memory footprint of the From Particles SOP
  for large numbers (tens to hundreds of millions) of particles.
- The Scatter SOP now accepts fractional numbers of particles per voxel.
- Improved the performance of the Scatter SOP by more than an order
  of magnitude.
- The Clip SOP now has a toggle to choose explicitly between a mask grid
  or a bounding box as the clipping region.  As a consequence, the mask grid
  can now be unnamed.
- Added the OpenVDB library version number to the Extended Operator
  Information for all SOPs.
- SOPs are now linked with an rpath to the directory containing the
  OpenVDB library.
- Like the native Houdini file SOP, the Read SOP now allows missing frames
  to be reported either as errors or as warnings.
- The Read SOP now has an optional input for geometry, the bounding box
  of which can be used to clip grids as they are read.  For large grids,
  clipping while reading can result in significantly lower memory usage
  than clipping after reading.
- The From Polygons and Convert SOPs now default to using the polygon soup
  mesh representation, which uses less memory.


@htmlonly <a name="v2_3_0_changes"></a>@endhtmlonly
@par
<B>Version 2.3.0</B> - <I>April 23, 2014</I>
- Added @vdblink::tools::extractSparseTree() extractSparseTree@endlink,
  which selectively extracts and transforms data from a dense grid to
  produce a sparse tree, and @vdblink::tools::extractSparseTreeWithMask()
  extractSparseTreeWithMask@endlink, which copies data from the index-space
  intersection of a sparse tree and a dense input grid.
- Added copy constructors to the
  @vdblink::Grid::Grid(const Grid<OtherTreeType>&) Grid@endlink,
  @vdblink::tree::Tree::Tree(const Tree<OtherRootType>&) Tree@endlink,
  @vdblink::tree::RootNode::RootNode(const RootNode<OtherChildType>&)
  RootNode@endlink,
  @vdblink::tree::InternalNode::InternalNode(const InternalNode<OtherChildNodeType, Log2Dim>&)
  InternalNode@endlink and
  @vdblink::tree::LeafNode::LeafNode(const LeafNode<OtherValueType, Log2Dim>&) LeafNode@endlink
  classes, and an assignment operator overload to
  @vdblink::tree::RootNode::operator=(const RootNode<OtherChildType>&)
  RootNode@endlink, that allow the source and destination to have different
  value types.
- Modified @vdblink::tree::Tree::combine2() Tree::combine2@endlink to permit
  combination of trees with different value types.
- Added @vdblink::CanConvertType CanConvertType@endlink and
  @vdblink::tree::RootNode::SameConfiguration
  RootNode::SameConfiguration@endlink metafunctions, which perform compile-time
  tests for value type and tree type compatibility, and a
  @vdblink::tree::RootNode::hasCompatibleValueType()
  RootNode::hasCompatibleValueType@endlink method, which does runtime checking.
- Added optional support for logging using
  <A HREF="http://log4cplus.sourceforge.net/">log4cplus</A>.
  See logging.h and the @c INSTALL file for details.
- Added  @vdblink::tools::VolumeRayIntersector::hits()
  VolumeRayIntersector::hits@endlink, which returns all the hit segments
  along a ray.  This is generally more efficient than repeated calls to
  @vdblink::tools::VolumeRayIntersector::march()
  VolumeRayIntersector::march@endlink.
- Added member class @vdblink::math::Ray::TimeSpan Ray::TimeSpan@endlink
  and method @vdblink::math::Ray::valid() Ray::valid@endlink, and deprecated
  method @vdblink::math::Ray::test() Ray::test@endlink.
- Fixed a bug in @vdblink::math::VolumeHDDA VolumeHDDA@endlink that could
  cause rendering artifacts when a ray&rsquo;s start time was zero.
  <I>[Contributed&nbsp;by&nbsp;Mike&nbsp;Farnsworth]</I>
- Added a @vdblink::tools::compositeToDense() compositeToDense@endlink tool,
  which composites data from a sparse tree into a dense array, using a
  sparse alpha mask.  Over, Add, Sub, Min, Max, Mult, and Set are
  supported operations.
- Added a @vdblink::tools::transformDense() transformDense@endlink tool,
  which applies a functor to the value of each voxel of a dense grid
  within a given bounding box.
- Improved the performance of node iterators.

@par
API changes:
- Collected the digital differential analyzer code from math/Ray.h
  and tools/RayIntersector.h into a new header file, math/DDA.h.
- Rewrote @vdblink::math::VolumeHDDA VolumeHDDA@endlink and made several
  changes to its API.  (@vdblink::math::VolumeHDDA VolumeHDDA@endlink
  is used internally by @vdblink::tools::VolumeRayIntersector
  VolumeRayIntersector@endlink, whose API is unchanged.)
- @vdblink::tree::Tree::combine2() Tree::combine2@endlink,
  @vdblink::tree::RootNode::combine2() RootNode::combine2@endlink,
  @vdblink::tree::InternalNode::combine2() InternalNode::combine2@endlink,
  @vdblink::tree::LeafNode::combine2() LeafNode::combine2@endlink
  and @vdblink::CombineArgs CombineArgs@endlink all now require an additional
  template argument, which determines the type of the other tree.
- Assignment operators for
  @vdblink::tree::LeafManager::LeafRange::Iterator::operator=()
  LeafManager::LeafRange::Iterator@endlink,
  @vdblink::util::BaseMaskIterator::operator=() BaseMaskIterator@endlink,
  @vdblink::util::NodeMask::operator=() NodeMask@endlink and
  @vdblink::util::RootNodeMask::operator=() RootNodeMask@endlink
  now return references to the respective objects.
- Removed a number of methods that were deprecated in version&nbsp;2.0.0
  or earlier.

@par
Houdini:
- Added a Clip SOP, which does volumetric clipping.
- Added an Occlusion Mask SOP, which generates a mask of the voxels
  inside a camera frustum that are occluded by objects in an input grid.
- The Combine SOP now applies the optional signed flood fill only to
  level set grids, since that operation isn&rsquo;t meaningful for other grids.
- The Filter SOP now processes all grid types, not just scalar grids.


@htmlonly <a name="v2_2_0_changes"></a>@endhtmlonly
@par
<B>Version 2.2.0</B> - <I>February 20, 2014</I>
- Added a simple, multithreaded
  @vdblink::tools::VolumeRender volume renderer@endlink,
  and added volume rendering support to the @c vdb_render
  command-line renderer.
- Added an option to the
  @vdblink::tools::LevelSetRayIntersector LevelSetRayIntersector@endlink
  and to @c vdb_render to specify the isovalue of the level set.
- Added methods to the
  @vdblink::tools::LevelSetRayIntersector LevelSetRayIntersector@endlink
  to return the time of intersection along a world or index ray and to
  return the level set isovalue.
- Improved the performance of the
  @vdblink::tools::VolumeRayIntersector VolumeRayIntersector@endlink
  and added support for voxel dilation to account for interpolation kernels.
- Added a @ref sInterpolation "section" to the Cookbook on interpolation
  using @vdblink::tools::BoxSampler BoxSampler@endlink,
  @vdblink::tools::GridSampler GridSampler@endlink,
  @vdblink::tools::DualGridSampler DualGridSampler@endlink, et al.
- Added a @ref secGrid "section" to the Overview on grids and grid metadata.
- Modified @vdblink::tools::DualGridSampler DualGridSampler@endlink so
  it is more consistent with @vdblink::tools::GridSampler GridSampler@endlink.
- The @vdblink::tools::cpt() cpt@endlink, @vdblink::tools::curl() curl@endlink,
  @vdblink::tools::laplacian() laplacian@endlink,
  @vdblink::tools::meanCurvature() meanCurvature@endlink
  and @vdblink::tools::normalize() normalize@endlink tools now output grids
  with appropriate @vdblink::VecType vector types@endlink
  (covariant, contravariant, etc.).
- Added a @vdblink::tools::transformVectors() transformVectors@endlink tool,
  which applies an affine transformation to the voxel values of a
  vector-valued grid in accordance with the grid&rsquo;s
  @vdblink::VecType vector type@endlink and
  @vdblink::Grid::isInWorldSpace() world space/local space@endlink setting.
- Added a @vdblink::tools::compDiv() compDiv@endlink tool, which combines
  grids by dividing the values of corresponding voxels.
- Fixed a bug in the mean curvature computation that could produce NaNs
  in regions with constant values.
- Added a
  @vdblink::Grid::topologyDifference() Grid::topologyDifference@endlink method.
- Added @vdblink::math::Vec3::exp() exp@endlink and
  @vdblink::math::Vec3::sum() sum@endlink methods to
  @vdblink::math::Vec2 Vec2@endlink, @vdblink::math::Vec3 Vec3@endlink
  and @vdblink::math::Vec4 Vec4@endlink.
- Improved the @vdblink::tools::fillWithSpheres() fillWithSpheres@endlink
  tool for small volumes that are just a few voxels across.
- Improved the accuracy of the mesh to volume converter.
- Fixed a bug in the mesh to volume converter that caused incorrect sign
  classifications for narrow-band level sets.
- Fixed a bug in @vdblink::math::NonlinearFrustumMap::applyIJT()
  NonlinearFrustumMap::applyIJT@endlink that resulted in incorrect values
  when computing the gradient of a grid with a frustum transform.
- Fixed a file I/O bug whereby some <TT>.vdb</TT> files could not be read
  correctly if they contained grids with more than two distinct inactive
  values.
- Fixed an off-by-one bug in the numbering of unnamed grids in <TT>.vdb</TT>
  files.  The first unnamed grid in a file is now retrieved using the name
  &ldquo;<TT>[0]</TT>&rdquo;, instead of &ldquo;<TT>[1]</TT>&rdquo;.
- Fixed a build issue reported by Clang&nbsp;3.2 in tools/GridOperators.h.
- Fixed a memory leak in @vdblink::tools::Film Film@endlink.
- Added library and file format version number constants to the Python module.
- Improved convergence in the
  @vdblink::tools::VolumeRender volume renderer@endlink.
  <I>[Contributed by Jerry Tessendorf and Mark Matthews]</I>
- Made various changes for compatibility with Houdini&nbsp;13 and with
  C++11 compilers.
  <I>[Contributed&nbsp;by&nbsp;SESI]</I>

@par
API changes:
- @vdblink::tools::VolumeRayIntersector::march()
  VolumeRayIntersector::march@endlink no longer returns an @c int
  to distinguish tile vs. voxel hits.  Instead, it now returns @c false
  if no intersection is detected and @c true otherwise.  Also, @e t0 and
  @e t1 might now correspond to the first and last hits of multiple adjacent
  leaf nodes and/or active tiles.
- @vdblink::tools::DualGridSampler DualGridSampler@endlink is no longer
  templated on the target grid type, and the value accessor is now passed
  as an argument.
- The <TT>.vdb</TT> file format has changed slightly.  Tools built with older
  versions of OpenVDB should be recompiled to ensure that they can read files
  in the new format.

@par
Houdini:
- Added topology union, intersection and difference operations to
  the Combine SOP.  These operations combine the active voxel topologies
  of grids that may have different value types.
- Added a Divide operation to the Combine SOP.
- Added support for boolean grids to the Combine, Resample, Scatter, Prune
  and Visualize SOPs.
- The Fill SOP now accepts a vector as the fill value, and it allows
  the fill region bounds to be specified either in index space (as before),
  in world space, or using the bounds of geometry connected to an optional
  new reference input.
- Added a toggle to the Offset Level Set SOP to specify the offset in
  either world or voxel units.
- Added a toggle to the Transform and Resample SOPs to apply the transform
  to the voxel values of vector-valued grids, in accordance with those
  grids&rsquo; @vdblink::VecType vector types@endlink and
  @vdblink::Grid::isInWorldSpace() world space/local space@endlink settings.
- Added a Vector Type menu to the Vector Merge SOP.
- Removed masking options from the Renormalize SOP (since masking is
  not supported yet).
- Reimplemented the Vector Merge SOP for better performance and
  interruptibility and to fix a bug in the handling of tile values.


@htmlonly <a name="v2_1_0_changes"></a>@endhtmlonly
@par
<B>Version 2.1.0</B> - <I>December 12, 2013</I>
- Added a small number of Maya nodes, primarily for conversion of geometry
  to and from OpenVDB volumes and for visualization of volumes.
- Added an initial implementation of
  @vdblink::tools::LevelSetMorphing level set morphing@endlink
  (with improvements to follow soon).
- Added @vdblink::tools::LevelSetMeasure tools::LevelSetMeasure@endlink,
  which efficiently computes the surface area, volume and average
  mean-curvature of narrow-band level sets, in both world and voxel units.
  Those quantities are now exposed as intrinsic attributes on the Houdini
  VDB primitive and can be queried using the native Measure SOP.
- @vdblink::tools::Dense tools::Dense@endlink now supports the XYZ memory
  layout used by Houdini and Maya in addition to the ZYX layout used in
  OpenVDB trees.
- Improved the performance of masking in the
  @vdblink::tools::LevelSetFilter level set filter@endlink tool and
  added inversion and scaling of the mask input, so that any scalar-valued
  volume can be used as a mask, not just volumes with a [0,&nbsp;1] range.
- Added optional masking to the non-level-set filters, to the grid
  operators (CPT, curl, divergence, gradient, Laplacian, mean curvature,
  magnitude, and normalize) and to the Analysis and Filter SOPs.
- Added more narrow band controls to the Rebuild Level Set SOP.
- Improved the accuracy of the
  @vdblink::tools::levelSetRebuild() level set rebuild@endlink tool.
- Added @vdblink::tools::activate() tools::activate@endlink and
  @vdblink::tools::deactivate() tools::deactivate@endlink, which set the
  active states of tiles and voxels whose values are equal to or approximately
  equal to a given value, and added a Deactivate Background Voxels toggle
  to the Combine SOP.
- Added @vdblink::math::BBox::applyMap() BBox::applyMap@endlink and
  @vdblink::math::BBox::applyInverseMap() BBox::applyInverseMap@endlink,
  which allow for transformation of axis-aligned bounding boxes.
- Added a @vdblink::tools::PositionShader position shader@endlink to the
  level set ray-tracer (primarily for debugging purposes).
- Added an @vdblink::io::Queue io::Queue@endlink class that manages a
  concurrent queue for asynchronous serialization of grids to files or streams.
- Fixed a bug in @vdblink::io::Archive io::Archive@endlink whereby writing
  unnamed, instanced grids (i.e., grids sharing a tree) to a file rendered
  the file unreadable.
- Fixed a bug in the @vdblink::tools::VolumeToMesh volume to mesh@endlink
  converter that caused it to generate invalid polygons when the zero crossing
  lay between active and inactive regions.
- Fixed a bug in the @vdblink::tools::UniformPointScatter point scatter@endlink
  tool (and the Scatter SOP) whereby the last voxel always remained empty.
- Fixed a bug in the Read SOP that caused grids with the same name
  to be renamed with a numeric suffix (e.g., &ldquo;grid[1]&rdquo;
  &ldquo;grid[2]&rdquo;, etc.).
- Fixed some unit test failures on 64-bit Itanium machines.

@par
API changes:
- The @vdblink::tools::Filter Filter@endlink tool is now templated on a
  mask grid, and threading is controlled using a grain size, for consistency
  with most of the other level set tools.
- The @vdblink::tools::LevelSetFilter LevelSetFilter@endlink tool is now
  templated on a mask grid.
- All shaders now take a ray direction instead of a ray.


@htmlonly <a name="v2_0_0_changes"></a>@endhtmlonly
@par
<B>Version 2.0.0</B> - <I>October 31, 2013</I>
- Added a @ref python "Python module" with functions for basic manipulation
  of grids (but no tools, yet).
- Added ray intersector tools for efficient, hierarchical intersection
  of rays with @vdblink::tools::LevelSetRayIntersector level-set@endlink
  and @vdblink::tools::VolumeRayIntersector generic@endlink volumes.
- Added a @vdblink::math::Ray Ray@endlink class and a hierarchical
  @vdblink::math::DDA Digital Differential Analyzer@endlink for fast
  ray traversal.
- Added a fully multi-threaded @vdblink::tools::LevelSetRayTracer
  level set ray tracer@endlink and
  @vdblink::tools::PerspectiveCamera camera@endlink
  @vdblink::tools::OrthographicCamera classes@endlink
  that mimic Houdini&rsquo;s cameras.
- Added a simple, command-line renderer (currently for level sets only).
- Implemented a new meshing scheme that produces topologically robust
  two-manifold meshes and is twice as fast as the previous scheme.
- Implemented a new, topologically robust (producing two-manifold meshes)
  level-set-based seamless fracture scheme.  The new scheme eliminates
  visible scarring seen in the previous implementation by subdividing
  internal, nonplanar quads near fracture seams.  In addition,
  fracture seam points are now tagged, allowing them to be used
  to drive pre-fracture dynamics such as local surface buckling.
- Improved the performance of @vdblink::tree::Tree::evalActiveVoxelBoundingBox()
  Tree::evalActiveVoxelBoundingBox@endlink and
  @vdblink::tree::Tree::activeVoxelCount() Tree::activeVoxelCount@endlink,
  and significantly improved the performance of
  @vdblink::tree::Tree::evalLeafBoundingBox() Tree::evalLeafBoundingBox@endlink
  (by about&nbsp;30x).
- Added a tool (and a Houdini SOP) that fills a volume with
  adaptively-sized overlapping or non-overlapping spheres.
- Added a Ray SOP that can be used to perform geometry projections
  using level-set ray intersections or closest-point queries.
- Added a @vdblink::tools::ClosestSurfacePoint tool@endlink that performs
  accelerated closest surface point queries from arbitrary points in
  world space to narrow-band level sets.
- Increased the speed of masked level set filtering by 20% for
  the most common cases.
- Added @vdblink::math::BoxStencil math::BoxStencil@endlink, with support
  for trilinear interpolation and gradient computation.
- Added @vdblink::tree::Tree::topologyIntersection()
  Tree::topologyIntersection@endlink, which intersects a tree&rsquo;s active
  values with those of another tree, and
  @vdblink::tree::Tree::topologyDifference() Tree::topologyDifference@endlink,
  which performs topological subtraction of one tree&rsquo;s active values
  from another&rsquo;s.  In both cases, the <TT>ValueType</TT>s of the two
  trees need not be the same.
- Added @vdblink::tree::Tree::activeTileCount() Tree::activeTileCount@endlink,
  which returns the number of active tiles in a tree.
- Added @vdblink::math::MinIndex() math::MinIndex@endlink and
  @vdblink::math::MaxIndex() math::MaxIndex@endlink, which find the minimum
  and maximum components of a vector without any branching.
- Added @vdblink::math::BBox::minExtent() BBox::minExtent@endlink,
  which returns a bounding box&rsquo;s shortest axis.
- The default @vdblink::math::BBox BBox@endlink constructor now
  generates an invalid bounding box rather than an empty bounding box
  positioned at the origin.  The new behavior is consistent with
  @vdblink::math::CoordBBox CoordBBox@endlink.
  <I>[Thanks to Rick Hankins for suggesting this fix.]</I>
- Added @vdblink::math::CoordBBox::reset() CoordBBox::reset@endlink,
  which resets a bounding box to its initial, invalid state.
- Fixed a bug in the default @vdblink::math::ScaleMap ScaleMap@endlink
  constructor that left some data used in the inverse uninitialized.
- Added @vdblink::math::MapBase::applyJT MapBase::applyJT@endlink, which
  applies the Jacobian transpose to a vector (the Jacobian transpose takes
  a range-space vector to a domain-space vector, e.g., world to index),
  and added @vdblink::math::MapBase::inverseMap() MapBase::inverseMap@endlink,
  which returns a new map representing the inverse of the original map
  (except for @vdblink::math::NonlinearFrustumMap NonlinearFrustumMap@endlink,
  which does not currently have a defined inverse map).
  <br>@b Note: Houdini 12.5 uses an earlier version of OpenVDB, and maps
  created with that version lack virtual table entries for these
  new methods, so do not call these methods from Houdini&nbsp;12.5.
- Reimplemented @vdblink::math::RandomInt math::RandomInt@endlink using
  Boost.Random instead of @c rand() (which is not thread-safe), and deprecated
  @c math::randUniform() and added
  @vdblink::math::Random01 math::Random01@endlink to replace it.
- Modified @vdblink::tools::copyFromDense() tools::copyFromDense@endlink
  and @vdblink::tools::copyToDense() tools::copyToDense@endlink to allow
  for implicit type conversion (e.g., between a
  @vdblink::tools::Dense Dense&lt;Int32&gt;@endlink and a
  @vdblink::FloatTree FloatTree@endlink) and fixed several bugs
  in @vdblink::tools::CopyFromDense tools::CopyFromDense@endlink.
- Fixed bugs in @vdblink::math::Stats math::Stats@endlink and
  @vdblink::math::Histogram math::Histogram@endlink that could produce
  <TT>NaN</TT>s or other incorrect behavior if certain methods were called
  on populations of size zero.
- Renamed <TT>struct tolerance</TT> to
  @vdblink::math::Tolerance math::Tolerance@endlink
  and @c negative to @vdblink::math::negative() math::negative@endlink
  and removed @c math::toleranceValue().
- Implemented a closest point on line segment algorithm,
  @vdblink::math::closestPointOnSegmentToPoint()
  math::closestPointOnSegmentToPoint@endlink.
- Fixed meshing issues relating to masking and automatic partitioning.
- @vdblink::Grid::merge() Grid::merge@endlink and
  @vdblink::tree::Tree::merge() Tree::merge@endlink now accept an optional
  @vdblink::MergePolicy MergePolicy@endlink argument that specifies one of
  three new merging schemes.  (The old merging scheme, which is no longer
  available, used logic for each tree level that was inconsistent with
  the other levels and that could result in active tiles being replaced
  with nodes having only inactive values.)
- Renamed @c LeafNode::coord2offset(), @c LeafNode::offset2coord() and
  @c LeafNode::offset2globalCoord() to
  @vdblink::tree::LeafNode::coordToOffset() coordToOffset@endlink,
  @vdblink::tree::LeafNode::offsetToLocalCoord() offsetToLocalCoord@endlink,
  and @vdblink::tree::LeafNode::offsetToGlobalCoord()
  offsetToGlobalCoord@endlink, respectively, and likewise for
  @vdblink::tree::InternalNode::offsetToGlobalCoord() InternalNode@endlink.
  <I>[Thanks to Rick Hankins for suggesting this change.]</I>
- Replaced @vdblink::tree::Tree Tree@endlink methods @c setValueOnMin,
  @c setValueOnMax and @c setValueOnSum with
  @vdblink::tools::setValueOnMin() tools::setValueOnMin@endlink,
  @vdblink::tools::setValueOnMax() tools::setValueOnMax@endlink and
  @vdblink::tools::setValueOnSum() tools::setValueOnSum@endlink
  (and a new @vdblink::tools::setValueOnMult() tools::setValueOnMult@endlink)
  and added @vdblink::tree::Tree::modifyValue() Tree::modifyValue@endlink
  and @vdblink::tree::Tree::modifyValueAndActiveState()
  Tree::modifyValueAndActiveState@endlink, which modify voxel values
  in-place via user-supplied functors.  Similarly, replaced
  @c ValueAccessor::setValueOnSum() with
  @vdblink::tree::ValueAccessor::modifyValue()
  ValueAccessor::modifyValue@endlink
  and @vdblink::tree::ValueAccessor::modifyValueAndActiveState()
  ValueAccessor::modifyValueAndActiveState@endlink, and added a
  @vdblink::tree::TreeValueIteratorBase::modifyValue() modifyValue@endlink
  method to all value iterators.
- Removed @c LeafNode::addValue and @c LeafNode::scaleValue.
- Added convenience classes @vdblink::tree::Tree3 tree::Tree3@endlink and
  @vdblink::tree::Tree5 tree::Tree5@endlink for custom tree configurations.
- Added an option to the From Particles SOP to generate an alpha mask,
  which can be used to constrain level set filtering so as to preserve
  surface details.
- The mesh to volume converter now handles point-degenerate polygons.
- Fixed a bug in the Level Set Smooth, Level Set Renormalize and
  Level Set Offset SOPs that caused the group name to be ignored.
- Fixed various OS X and Windows build issues.
  <I>[Contributions from SESI and DD]</I>


@htmlonly <a name="v1_2_0_changes"></a>@endhtmlonly
@par
<B>Version 1.2.0</B> - <I>June 28 2013</I>
- @vdblink::tools::LevelSetFilter Level set filters@endlink now accept
  an optional alpha mask grid.
- Implemented sharp feature extraction for level set surfacing.
  This enhances the quality of the output mesh and reduces aliasing
  artifacts.
- Added masking options to the meshing tools, as well as a spatial
  multiplier for the adaptivity threshold, automatic partitioning,
  and the ability to preserve edges and corners when mesh adaptivity
  is applied.
- The mesh to volume attribute transfer scheme now takes surface
  orientation into account, which improves accuracy in proximity to
  edges and corners.
- Added a @vdblink::tree::LeafManager::foreach() foreach@endlink method
  to @vdblink::tree::LeafManager tree::LeafManager@endlink that, like
  @vdblink::tools::foreach() tools::foreach@endlink, applies a user-supplied
  functor to each leaf node in parallel.
- Rewrote the particle to level set converter, simplifying the API,
  improving performance (especially when particles have a fixed radius),
  adding the capability to transfer arbitrary point attributes,
  and fixing a velocity trail bug.
- Added utility methods @vdblink::math::Sign() Sign@endlink,
  @vdblink::math::SignChange() SignChange@endlink,
  @vdblink::math::isApproxZero() isApproxZero@endlink,
  @vdblink::math::Cbrt() Cbrt@endlink and
  @vdblink::math::ZeroCrossing() ZeroCrossing@endlink to math/Math.h.
- Added a @vdblink::tree::ValueAccessor3::probeNode() probeNode@endlink method
  to the value accessor and to tree nodes that returns a pointer to the node
  that contains a given voxel.
- Deprecated @c LeafNode::addValue and @c LeafNode::scaleValue.
- Doubled the speed of the mesh to volume converter (which also improves
  the performance of the fracture and level set rebuild tools) and
  improved its inside/outside voxel classification near edges and corners.
- @vdblink::tools::GridSampler GridSampler@endlink now accepts either a grid,
  a tree or a value accessor, and it offers faster index-based access methods
  and much better performance in cases where many instances are allocated.
- Extended @vdblink::tools::Dense tools::Dense@endlink to make it more
  compatible with existing tools.
- Fixed a crash in @vdblink::io::Archive io::Archive@endlink whenever
  the library was unloaded from memory and then reloaded.
  <I>[Contributed by Ollie Harding]</I>
- Fixed a bug in @c GU_PrimVDB::buildFromPrimVolume(), seen during the
  conversion from Houdini volumes to OpenVDB grids, that could cause
  signed flood fill to be applied to non-level set grids, resulting in
  active tiles with incorrect values.
- Added a Prune SOP with several pruning schemes.


@htmlonly <a name="v1_1_1_changes"></a>@endhtmlonly
@par
<B>Version 1.1.1</B> - <I>May 10 2013</I>
- Added a simple @vdblink::tools::Dense dense grid class@endlink and tools
  to copy data from dense voxel arrays into OpenVDB grids and vice-versa.
- Starting with Houdini 12.5.396, plugins built with this version
  of OpenVDB can coexist with native Houdini OpenVDB nodes.
- The level set fracture tool now smooths seam line edges during
  mesh extraction, eliminating staircase artifacts.
- Significantly improved the performance of the
  @vdblink::util::leafTopologyIntersection()
  leafTopologyIntersection@endlink and
  @vdblink::util::leafTopologyDifference() leafTopologyDifference@endlink
  utilities and added a @vdblink::tree::LeafNode::topologyDifference()
  LeafNode::topologyDifference@endlink method.
- Added convenience functions that provide simplified interfaces
  to the @vdblink::tools::meshToLevelSet() mesh to volume@endlink
  and @vdblink::tools::volumeToMesh() volume to mesh@endlink converters.
- Added a @vdblink::tools::accumulate() tools::accumulate@endlink function
  that is similar to @vdblink::tools::foreach() tools::foreach@endlink
  but can be used to accumulate the results of computations over the values
  of a grid.
- Added @vdblink::tools::statistics() tools::statistics@endlink,
  @vdblink::tools::opStatistics() tools::opStatistics@endlink and
  @vdblink::tools::histogram() tools::histogram@endlink, which efficiently
  compute statistics (mean, variance, etc.) and histograms of grid values
  (using @vdblink::math::Stats math::Stats@endlink and
  @vdblink::math::Histogram math::Histogram@endlink).
- Modified @vdblink::math::CoordBBox CoordBBox@endlink to adhere to
  TBB&rsquo;s splittable type requirements, so that, for example,
  a @c CoordBBox can be used as a blocked iteration range.
- Added @vdblink::tree::Tree::addTile() Tree::addTile@endlink,
  @vdblink::tree::Tree::addLeaf() Tree::addLeaf@endlink and
  @vdblink::tree::Tree::stealNode() Tree::stealNode@endlink, for fine
  control over tree construction.
- Addressed a numerical stability issue when performing Gaussian
  filtering of level set grids.
- Changed the return type of @vdblink::math::CoordBBox::volume()
  CoordBBox::volume@endlink to reduce the risk of overflow.
- When the input mesh is self-intersecting, the mesh to volume converter
  now produces a level set with a monotonic gradient field.
- Fixed a threading bug in the mesh to volume converter that caused it
  to produce different results for the same input.
- Fixed a bug in the particle to level set converter that prevented
  particles with zero velocity from being rasterized in Trail mode.
- Added an optional input to the Create SOP into which to merge
  newly-created grids.
- Fixed a bug in the Resample SOP that caused it to produce incorrect
  narrow-band widths when resampling level set grids.
- Fixed a bug in the To Polygons SOP that caused intermittent crashes
  when the optional reference input was connected.
- Fixed a bug in the Advect Level Set SOP that caused a crash
  when the velocity input was connected but empty.
- The Scatter and Sample Point SOPs now warn instead of erroring
  when given empty grids.
- Fixed a crash in @c vdb_view when stepping through multiple grids
  after changing render modes.
- @c vdb_view can now render fog volumes and vector fields, and it now
  features interactively adjustable clipping planes that enable
  one to view the interior of a volume.


@htmlonly <a name="v1_1_0_changes"></a>@endhtmlonly
@par
<B>Version 1.1.0</B> - <I>April 4 2013</I>
- The @vdblink::tools::resampleToMatch() resampleToMatch@endlink tool,
  the Resample SOP and the Combine SOP now use level set rebuild to correctly
  and safely resample level sets.  Previously, scaling a level set would
  invalidate the signed distance field, leading to holes and other artifacts.
- Added a mask-based topological
  @vdblink::tools::erodeVoxels erosion tool@endlink, and rewrote and
  simplified the @vdblink::tools::dilateVoxels dilation tool@endlink.
- The @vdblink::tools::LevelSetAdvection LevelSetAdvection@endlink tool
  can now advect forward or backward in time.
- Tree::pruneLevelSet() now replaces each pruned node with a tile having
  the inside or outside
  background value, instead of arbitrarily selecting one of the node&rsquo;s
  tile or voxel values.
- When a grid is saved to a file with
  @vdblink::Grid::saveFloatAsHalf() saveFloatAsHalf@endlink set to @c true,
  the grid&rsquo;s background value is now also quantized to 16 bits.
  (Not quantizing the background value caused a mismatch with the values
  of background tiles.)
- As with @vdblink::tools::foreach() tools::foreach@endlink, it is now
  possible to specify whether functors passed to
  @vdblink::tools::transformValues() tools::transformValues@endlink
  should be shared across threads.
- @vdblink::tree::LeafManager tree::LeafManager@endlink can now be
  instantiated with a @const tree, although buffer swapping with @const trees
  is disabled.
- Added a @vdblink::Grid::signedFloodFill() Grid::signedFloodFill@endlink
  overload that allows one to specify inside and outside values.
- Fixed a bug in Grid::setBackground() so that now only the values of
  inactive voxels change.
- Fixed @vdblink::Grid::topologyUnion() Grid::topologyUnion@endlink so that
  it actually unions tree topology, instead of just the active states
  of tiles and voxels.  The previous behavior broke multithreaded code
  that relied on input and output grids having compatible tree topology.
- @vdblink::math::Transform math::Transform@endlink now includes an
  @vdblink::math::Transform::isIdentity() isIdentity@endlink predicate
  and methods to @vdblink::math::Transform::preMult(const Mat4d&) pre-@endlink
  and @vdblink::math::Transform::postMult(const Mat4d&) postmultiply@endlink
  by a matrix.
- Modified the @link NodeMasks.h node mask@endlink classes to permit
  octree-like tree configurations (i.e., with a branching factor of two)
  and to use 64-bit operations instead of 32-bit operations.
- Implemented a new, more efficient
  @vdblink::math::closestPointOnTriangleToPoint() closest point
  on triangle@endlink algorithm.
- Implemented a new vertex normal scheme in the volume to mesh
  converter, and resolved some overlapping polygon issues.
- The volume to mesh converter now meshes not just active voxels
  but also active tiles.
- Fixed a bug in the mesh to volume converter that caused unsigned
  distance field conversion to produce empty grids.
- Fixed a bug in the level set fracture tool whereby the cutter overlap
  toggle was ignored.
- Fixed an infinite loop bug in @c vdb_view.
- Updated @c vdb_view to use the faster and less memory-intensive
  OpenVDB volume to mesh converter instead of marching cubes,
  and rewrote the shader to be OpenGL 3.2 and GLSL 1.2 compatible.
- Given multiple input files or a file containing multiple grids,
  @c vdb_view now displays one grid at a time.  The left and right
  arrow keys cycle between grids.
- The To Polygons SOP now has an option to associate the input grid&rsquo;s
  name with each output polygon.


@htmlonly <a name="v1_0_0_changes"></a>@endhtmlonly
@par
<B>Version 1.0.0</B> - <I>March 14 2013</I>
- @vdblink::tools::levelSetRebuild() tools::levelSetRebuild@endlink
  now throws an exception when given a non-scalar or non-floating-point grid.
- The tools in tools/GridOperators.h are now interruptible, as is
  the Analysis SOP.
- Added a
  @vdblink::tree::LeafManager::LeafRange::Iterator leaf node iterator@endlink
  and a TBB-compatible
  @vdblink::tree::LeafManager::LeafRange range class@endlink
  to the LeafManager.
- Modified the @vdblink::tools::VolumeToMesh VolumeToMesh@endlink tool
  to handle surface topology issues around fracture seam lines.
- Modified the Makefile to allow @c vdb_view to compile on OS X systems
  (provided that GLFW is available).
- Fixed a bug in the Create SOP that resulted in "invalid parameter name"
  warnings.
- The Combine SOP now optionally resamples the A grid into the B grid&rsquo;s
  index space (or vice-versa) if the A and B transforms differ.
- The Vector Split and Vector Merge SOPs now skip inactive voxels
  by default, but they can optionally be made to include inactive voxels,
  as they did before.
- The @vdblink::tools::LevelSetFracture LevelSetFracture@endlink tool now
  supports custom rotations for each cutter instance, and the Fracture SOP
  now uses quaternions to generate uniformly-distributed random rotations.


@htmlonly <a name="v0_104_0_changes"></a>@endhtmlonly
@par
<B>Version 0.104.0</B> - <I>February 15 2013</I>
- Added a @vdblink::tools::levelSetRebuild() tool@endlink and a SOP
  to rebuild a level set from any scalar volume.
- @c .vdb files are now saved using a mask-based compression scheme
  that is an order of magnitude faster than ZLIB and produces comparable
  file sizes for level set and fog volume grids.  (ZLIB compression
  is still enabled by default for other classes of grids).
- The @vdblink::tools::Filter Filter@endlink and
  @vdblink::tools::LevelSetFilter LevelSetFilter@endlink tools now
  include a Gaussian filter, and mean (box) filtering is now 10-50x faster.
- The isosurface @vdblink::tools::VolumeToMesh meshing tool@endlink
  is now more robust (to level sets with one voxel wide narrow bands,
  for example).
- Mesh to volume conversion is on average 1.5x faster and up to 5.5x
  faster for high-resolution meshes where the polygon/voxel size ratio
  is small.
- Added @vdblink::createLevelSet() createLevelSet@endlink and
  @vdblink::createLevelSetSphere() createLevelSetSphere@endlink
  factory functions for level set grids.
- @vdblink::tree::ValueAccessor tree::ValueAccessor@endlink is now faster
  for trees of height 2, 3 and 4 (the latter is the default), and it now
  allows one to specify, via a template argument, the number of node levels
  to be cached, which can also improve performance in special cases.
- Added a toggle to @vdblink::tools::foreach() tools::foreach@endlink
  to specify whether or not the functor should be shared across threads.
- Added @vdblink::Mat4SMetadata Mat4s@endlink and
  @vdblink::Mat4DMetadata Mat4d@endlink metadata types.
- Added explicit pre- and postmultiplication methods to the @c Transform,
  @c Map and @c Mat4 classes and deprecated the old accumulation methods.
- Modified @vdblink::math::NonlinearFrustumMap NonlinearFrustumMap@endlink
  to be more compatible with Houdini&rsquo;s frustum transform.
- Fixed a @vdblink::tools::GridTransformer GridTransformer@endlink bug
  that caused it to translate the output grid incorrectly in some cases.
- Fixed a bug in the tree-level
  @vdblink::tree::LeafIteratorBase LeafIterator@endlink that resulted in
  intermittent crashes in
  @vdblink::tools::dilateVoxels() tools::dilateVoxels@endlink.
- The @c Hermite data type and Hermite grids are no longer supported.
- Added tools/GridOperators.h, which includes new, cleaner implementations
  of the @vdblink::tools::cpt() closest point transform@endlink,
  @vdblink::tools::curl() curl@endlink,
  @vdblink::tools::divergence() divergence@endlink,
  @vdblink::tools::gradient() gradient@endlink,
  @vdblink::tools::laplacian() Laplacian@endlink,
  @vdblink::tools::magnitude() magnitude@endlink,
  @vdblink::tools::meanCurvature() mean curvature@endlink and
  @vdblink::tools::normalize() normalize@endlink tools.
- Interrupt support has been improved in several tools, including
  @vdblink::tools::ParticlesToLevelSet tools::ParticlesToLevelSet@endlink.
- Simplified the API of the @vdblink::math::BaseStencil Stencil@endlink class
  and added an @vdblink::math::BaseStencil::intersects() intersects@endlink
  method to test for intersection with a specified isovalue.
- Renamed @c voxelDimensions to @c voxelSize in transform classes
  and elsewhere.
- Deprecated @c houdini_utils::ParmFactory::setChoiceList in favor of
  @c houdini_utils::ParmFactory::setChoiceListItems, which requires
  a list of <I>token, label</I> string pairs.
- Made various changes for Visual C++ compatibility.
  <I>[Contributed by SESI]</I>
- Fixed a bug in @c houdini_utils::getNodeChain() that caused the
  Offset Level Set, Smooth Level Set and Renormalize Level Set SOPs
  to ignore frame changes.
  <I>[Contributed by SESI]</I>
- The From Particles SOP now provides the option to write into
  an existing grid.
- Added a SOP to edit grid metadata.
- The Fracture SOP now supports multiple cutter objects.
- Added a To Polygons SOP that complements the Fracture SOP and allows
  for elimination of seam lines, generation of correct vertex normals
  and grouping of polygons when surfacing fracture fragments, using
  the original level set or mesh as a reference.


@htmlonly <a name="v0_103_1_changes"></a>@endhtmlonly
@par
<B>Version 0.103.1</B> - <I>January 15 2013</I>
- @vdblink::tree::ValueAccessor tree::ValueAccessor@endlink read operations
  are now faster for four-level trees.
  (Preliminary benchmark tests suggest a 30-40% improvement.)
- For vector-valued grids, @vdblink::tools::compMin() tools::compMin@endlink
  and @vdblink::tools::compMax() tools::compMax@endlink now compare
  vector magnitudes instead of individual components.
- Migrated grid sampling code to a new file, Interpolation.h,
  and deprecated old files and classes.
- Added a level-set @vdblink::tools::LevelSetFracture fracture tool@endlink
  and a Fracture SOP.
- Added @vdblink::tools::sdfInteriorMask() tools::sdfInteriorMask@endlink,
  which creates a mask of the interior region of a level set grid.
- Fixed a bug in the mesh to volume converter that produced unexpected
  nonzero values for voxels at the intersection of two polygons,
  and another bug that produced narrow-band widths that didn&rsquo;t respect
  the background value when the half-band width was less than three voxels.
- @c houdini_utils::ParmFactory can now correctly generate ramp multi-parms.
- Made various changes for Visual C++ compatibility.
  <I>[Contributed by SESI]</I>
- The Convert SOP can now convert between signed distance fields and
  fog volumes and from volumes to meshes.
  <I>[Contributed by SESI]</I>
- For level sets, the From Mesh and From Particles SOPs now match
  the reference grid&rsquo;s narrow-band width.
- The Scatter SOP can now optionally scatter points in the interior
  of a level set.


@htmlonly <a name="v0_103_0_changes"></a>@endhtmlonly
@par
<B>Version 0.103.0</B> - <I>December 21 2012</I>
- The mesh to volume converter is now 60% faster at generating
  level sets with wide bands, and the From Mesh SOP is now interruptible.
- Fixed a threading bug in the recently-added
  @vdblink::tools::compReplace() compReplace@endlink tool
  that caused it to produce incorrect output.
- Added a @vdblink::tree::Tree::probeConstLeaf() probeConstLeaf@endlink
  method to the @vdblink::tree::Tree::probeConstLeaf() Tree@endlink,
  @vdblink::tree::ValueAccessor::probeConstLeaf() ValueAccessor@endlink
  and @vdblink::tree::RootNode::probeConstLeaf() node@endlink classes.
- The Houdini VDB primitive doesn&rsquo;t create a @c name attribute
  unnecessarily (i.e., if its grid&rsquo;s name is empty), but it now
  correctly allows the name to be changed to the empty string.
- Fixed a crash in the Vector Merge SOP when fewer than three grids
  were merged.
- The From Particles SOP now features a "maximum half-width" parameter
  to help avoid runaway computations.


@htmlonly <a name="v0_102_0_changes"></a>@endhtmlonly
@par
<B>Version 0.102.0</B> - <I>December 13 2012</I>
- Added @vdblink::tools::compReplace() tools::compReplace@endlink,
  which copies the active values of one grid into another, and added
  a "Replace A With Active B" mode to the Combine SOP.
- @vdblink::Grid::signedFloodFill() Grid::signedFloodFill@endlink
  no longer enters an infinite loop when filling an empty grid.
- Fixed a bug in the particle to level set converter that sometimes
  produced level sets with holes, and fixed a bug in the SOP that
  could result in random output.
- Fixed an issue in the frustum preview feature of the Create SOP
  whereby rendering very large frustums could cause high CPU usage.
- Added streamline support to the constrained advection scheme
  in the Advect Points SOP.
- Added an Advect Level Set SOP.


@htmlonly <a name="v0_101_1_changes"></a>@endhtmlonly
@par
<B>Version 0.101.1</B> - <I>December 11 2012</I> (DWA internal release)
- Partially reverted the Houdini VDB primitive&rsquo;s grid accessor methods
  to their pre-0.98.0 behavior.  A primitive&rsquo;s grid can once again
  be accessed by shared pointer, but now also by reference.
  Accessor methods for grid metadata have also been added, and the
  primitive now ensures that metadata and transforms are never shared.
- Fixed an intermittent crash in the From Particles SOP.


@htmlonly <a name="v0_101_0_changes"></a>@endhtmlonly
@par
<B>Version 0.101.0</B> - <I>December 6 2012</I> (DWA internal release)
- Partially reverted the @vdblink::Grid Grid@endlink&rsquo;s
  @vdblink::Grid::tree() tree@endlink and
  @vdblink::Grid::transform() transform@endlink accessor methods
  to their pre-0.98.0 behavior, eliminating copy-on-write but
  preserving their return-by-reference semantics.  These methods
  are now supplemented with a suite of
  @vdblink::Grid::treePtr() shared@endlink
  @vdblink::Grid::baseTreePtr() pointer@endlink
  @vdblink::Grid::transformPtr() accessors@endlink.
- Restructured the @vdblink::tools::meshToVolume
  mesh to volume converter@endlink for a 40% speedup
  and to be more robust to non-manifold geometry, to better preserve
  sharp features, to support arbitrary tree configurations and
  to respect narrow-band limits.
- Added a @c getNodeBoundingBox method to
  @vdblink::tree::RootNode::getNodeBoundingBox() RootNode@endlink,
  @vdblink::tree::InternalNode::getNodeBoundingBox() InternalNode@endlink
  and @vdblink::tree::LeafNode::getNodeBoundingBox() LeafNode@endlink
  that returns the index space spanned by a node.
- Made various changes for Visual C++ compatibility.
  <I>[Contributed by SESI]</I>
- Renamed the Reshape Level Set SOP to Offset Level Set.
- Fixed a crash in the Convert SOP and added support for conversion
  of empty grids.


@htmlonly <a name="v0_100_0_changes"></a>@endhtmlonly
@par
<B>Version 0.100.0</B> - <I>November 30 2012</I> (DWA internal release)
- Greatly improved the performance of the level set to fog volume
  @vdblink::tools::sdfToFogVolume() converter@endlink.
- Improved the performance of the
  @vdblink::tools::Filter::median() median filter@endlink
  and of level set @vdblink::tools::csgUnion() CSG@endlink operations.
- Reintroduced Tree::pruneLevelSet(), a specialized Tree::pruneInactive()
  for level-set grids.
- Added utilities to the @c houdini_utils library to facilitate the
  collection of a chain of adjacent nodes of a particular type
  so that they can be cooked in a single step.  (For example,
  adjacent @c xform SOPs could be collapsed by composing their
  transformation matrices into a single matrix.)
- Added pruning and flood-filling options to the Convert SOP.
- Reimplemented the Filter SOP, omitting level-set-specific filters
  and adding node chaining (to reduce memory usage when applying
  several filters in sequence).
- Added a toggle to the Read SOP to read grid metadata and
  transforms only.
- Changed the attribute transfer scheme on the From Mesh and
  From Particles SOPs to allow for custom grid names and
  vector type metadata.


@htmlonly <a name="v0_99_0_changes"></a>@endhtmlonly
@par
<B>Version 0.99.0</B> - <I>November 21 2012</I>
- Added @vdblink::Grid Grid@endlink methods that return non-<TT>const</TT>
  tree and transform references without triggering deep copies,
  as well as @c const methods that return @c const shared pointers.
- Added @c Grid methods to @vdblink::Grid::addStatsMetadata populate@endlink
  a grid&rsquo;s metadata with statistics like the active voxel count, and to
  @vdblink::Grid::getStatsMetadata retrieve@endlink that metadata.
  By default, statistics are now computed and added to grids
  whenever they are written to <TT>.vdb</TT> files.
- Added @vdblink::io::File::readGridMetadata io::File::readGridMetadata@endlink
  and @vdblink::io::File::readAllGridMetadata
  io::File::readAllGridMetadata@endlink methods to read just the
  grid metadata and transforms from a <TT>.vdb</TT> file.
- Fixed numerical precision issues in the
  @vdblink::tools::csgUnion csgUnion@endlink,
  @vdblink::tools::csgIntersection csgIntersection@endlink
  and @vdblink::tools::csgDifference csgDifference@endlink
  tools, and added toggles to optionally disable postprocess pruning.
- Fixed an issue in @c vdb_view with the ordering of GL vertex buffer calls.
  <I>[Contributed by Bill Katz]</I>
- Fixed an intermittent crash in the
  @vdblink::tools::ParticlesToLevelSet ParticlesToLevelSet@endlink tool,
  as well as a race condition that could cause data corruption.
- The @c ParticlesToLevelSet tool and From Particles SOP can now transfer
  arbitrary point attribute values from the input particles to output voxels.
- Fixed a bug in the Convert SOP whereby the names of primitives
  were lost during conversion, and another bug that resulted in
  arithmetic errors when converting empty grids.
- Fixed a bug in the Combine SOP that caused the Operation selection
  to be lost.


@htmlonly <a name="v0_98_0_changes"></a>@endhtmlonly
@par
<B>Version 0.98.0</B> - <I>November 16 2012</I>
- @vdblink::tree::Tree Tree@endlink and
  @vdblink::math::Transform Transform@endlink objects (and
  @vdblink::Grid Grid@endlink objects in the context of Houdini SOPs)
  are now passed and accessed primarily by reference rather than by
  shared pointer.  See @subpage api_0_98_0 "Porting to OpenVDB 0.98.0"
  for details about this important API change.
  <I>[Contributed by SESI]</I>
- Reimplemented @vdblink::math::CoordBBox CoordBBox@endlink to address several
  off-by-one bugs related to bounding box dimensions.
- Fixed an off-by-one bug in @vdblink::Grid::evalActiveVoxelBoundingBox()
  evalActiveVoxelBoundingBox@endlink.
- Introduced the @vdblink::tree::LeafManager LeafManager@endlink class,
  which will eventually replace the @c LeafArray class.  @c LeafManager supports
  dynamic buffers stored as a structure of arrays (SOA), unlike @c LeafArray,
  which supports only static buffers stored as an array of structures (AOS).
- Improved the performance of the
  @vdblink::tools::LevelSetFilter LevelSetFilter@endlink and
  @vdblink::tools::LevelSetTracker LevelSetTracker@endlink tools by rewriting
  them to use the new @vdblink::tree::LeafManager LeafManager@endlink class.
- Added @vdblink::tree::Tree::setValueOnly() Tree::setValueOnly@endlink and
  @vdblink::tree::ValueAccessor::setValueOnly()
  ValueAccessor::setValueOnly@endlink methods, which change the value of
  a voxel without changing its active state, and
  @vdblink::tree::Tree::probeLeaf() Tree::probeLeaf@endlink and
  @vdblink::tree::ValueAccessor::probeLeaf() ValueAccessor::probeLeaf@endlink
  methods that return the leaf node that contains a given voxel (unless
  the voxel is represented by a tile).
- Added a @vdblink::tools::LevelSetAdvection LevelSetAdvection@endlink tool
  that propagates and tracks narrow-band level sets.
- Introduced a new @vdblink::tools::GridSampler GridSampler@endlink class
  that supports world-space (or index-space) sampling of grid values.
- Changed the interpretation of the
  @vdblink::math::NonlinearFrustumMap NonlinearFrustumMap@endlink&rsquo;s
  @em taper parameter to be the ratio of the near and far plane depths.
- Added a @c ParmFactory::setChoiceList() overload that accepts
  (@em token, @em label) string pairs, and a @c setDefault() overload that
  accepts an STL string.
- Fixed a crash in the Combine SOP in Copy B mode.
- Split the Level Set Filter SOP into three separate SOPs,
  Level Set Smooth, Level Set Reshape and Level Set Renormalize.
  When two or more of these nodes are connected in sequence, they interact
  to reduce memory usage: the last node in the sequence performs
  all of the operations in one step.
- The Advect Points SOP can now output polyline streamlines
  that trace the paths of the points.
- Added an option to the Analysis SOP to specify names for output grids.
- Added camera-derived frustum transform support to the Create SOP.


@htmlonly <a name="v0_97_0_changes"></a>@endhtmlonly
@par
<B>Version 0.97.0</B> - <I>October 18 2012</I>
- Added a narrow-band @vdblink::tools::LevelSetTracker level set
  interface tracking tool@endlink (up to fifth-order in space but currently
  only first-order in time, with higher temporal orders to be added soon).
- Added a @vdblink::tools::LevelSetFilter level set filter tool@endlink
  to perform unrestricted surface smoothing (e.g., Laplacian flow),
  filtering (e.g., mean value) and morphological operations (e.g.,
  morphological opening).
- Added adaptivity to the @vdblink::tools::VolumeToMesh
  level set meshing tool@endlink for faster mesh extraction with fewer
  polygons, without postprocessing.
- Added a @vdblink::tree::ValueAccessor::touchLeaf()
  ValueAccessor::touchLeaf@endlink method that creates (if necessary)
  and returns the leaf node containing a given voxel.  It can be used
  to preallocate leaf nodes over which to run parallel algorithms.
- Fixed a bug in @vdblink::Grid::merge() Grid::merge@endlink whereby
  active tiles were sometimes lost.
- Added @vdblink::tree::LeafManager LeafManager@endlink, which is similar
  to @c LeafArray but supports a dynamic buffer count and allocates buffers
  more efficiently.  Useful for temporal integration (e.g., for level set
  propagation and interface tracking), @c LeafManager is meant to replace
  @c LeafArray, which will be deprecated in the next release.
- Added a @vdblink::tree::LeafNode::fill() LeafNode::fill@endlink method
  to efficiently populate leaf nodes with constant values.
- Added a @vdblink::tree::Tree::visitActiveBBox() Tree::visitActiveBBox@endlink
  method that applies a functor to the bounding boxes of all active tiles
  and leaf nodes and that can be used to improve the performance of
  ray intersection tests, rendering of bounding boxes, etc.
- Added a @vdblink::tree::Tree::voxelizeActiveTiles()
  Tree::voxelizeActiveTiles@endlink method to densify active tiles.
  While convenient and fast, this can produce large dense grids, so use
  it with caution.
- Repackaged @c Tree::pruneLevelSet() as a Tree::pruneOp()-compatible
  functor.  Tree::LevelSetPrune is a specialized Tree::pruneInactive
  for level-set grids and is used in interface tracking.
- Added a GridBase::pruneGrid() method.
- Added a @vdblink::Grid::hasUniformVoxels() Grid:hasUniformVoxels@endlink
  method.
- Renamed @c tools::dilate to
  @vdblink::tools::dilateVoxels() dilateVoxels@endlink and improved its
  performance.  The new name reflects the fact that the current
  implementation ignores active tiles.
- Added a @vdblink::tools::resampleToMatch() tools::resampleToMatch@endlink
  function that resamples an input grid into an output grid with a
  different transform such that, after resampling, the input and output grids
  coincide, but the output grid&rsquo;s transform is preserved.
- Significantly improved the performance of depth-bounded value
  iterators (@vdblink::tree::Tree::ValueOnIter ValueOnIter@endlink,
  @vdblink::tree::Tree::ValueAllIter ValueAllIter@endlink, etc.)
  when the depth bound excludes leaf nodes.
- Exposed the value buffers inside leaf nodes with
  @vdblink::tree::LeafNode::buffer() LeafNode::buffer@endlink.
  This allows for very fast access (const and non-const) to voxel
  values using linear array offsets instead of @ijk coordinates.
- In openvdb_houdini/UT_VDBTools.h, added operators for use with
  @c processTypedGrid that resample grids in several different ways.
- Added a policy mechanism to @c houdini_utils::OpFactory that allows for
  customization of operator names, icons, and Help URLs.
- Renamed many of the Houdini SOPs to make the names more consistent.
- Added an Advect Points SOP.
- Added a Level Set Filter SOP that allows for unrestricted surface
  deformations, unlike the older Filter SOP, which restricts surface
  motion to the initial narrow band.
- Added staggered vector sampling to the Sample Points SOP.
- Added a minimum radius threshold to the particle voxelization tool
  and SOP.
- Merged the Composite and CSG SOPs into a single Combine SOP.
- Added a tool and a SOP to efficiently generate narrow-band level set
  representations of spheres.
- In the Visualize SOP, improved the performance of tree topology
  generation, which is now enabled by default.


@htmlonly <a name="v0_96_0_changes"></a>@endhtmlonly
@par
<B>Version 0.96.0</B> - <I>September 24 2012</I>
- Fixed a memory corruption bug in the mesh voxelizer tool.
- Temporarily removed the optional clipping feature from the level set mesher.
- Added "Staggered Vector Field" to the list of grid classes in the Create SOP.


@htmlonly <a name="v0_95_0_changes"></a>@endhtmlonly
@par
<B>Version 0.95.0</B> - <I>September 20 2012</I>
- Added a quad @vdblink::tools::VolumeToMesh meshing@endlink tool for
  higher-quality level set meshing and updated the Visualizer SOP
  to use it.
- Fixed a precision error in the @vdblink::tools::meshToVolume
  mesh voxelizer@endlink and improved the quality of inside/outside
  voxel classification.  Output grids are now also
  @vdblink::Grid::setGridClass() classified@endlink as either level sets
  or fog volumes.
- Modified the @vdblink::tools::GridResampler GridResampler@endlink
  to use the signed flood fill optimization only on grids that are
  tagged as level sets.
- Added a @vdblink::math::Quat quaternion@endlink class to the
  math library and a method to return the
  @vdblink::math::Mat3::trace trace@endlink of a @c Mat3.
- Fixed a bug in the
  @vdblink::tree::ValueAccessor::ValueAccessor(const ValueAccessor&)
  ValueAccessor@endlink copy constructor that caused the copy to reference
  the original.
- Fixed a bug in @vdblink::tree::RootNode::setActiveState()
  RootNode::setActiveState@endlink that caused a crash
  when marking a (virtual) background voxel as inactive.
- Added a @c Tree::pruneLevelSet method that is similar to but faster than
  Tree::pruneInactive() for level set grids.
- Added fast leaf node voxel access
  @vdblink::tree::LeafNode::getValue(Index) const methods@endlink
  that index by linear offset (as returned by
  @vdblink::tree::LeafNode::ValueOnIter::pos() ValueIter::pos@endlink)
  instead of by @ijk coordinates.
- Added a @vdblink::tree::Tree::touchLeaf() Tree::touchLeaf@endlink
  method that can be used to preallocate a static tree topology over which
  to safely perform multithreaded processing.
- Added a grain size argument to @c LeafArray for finer control of parallelism.
- Modified the Makefile to make it easier to omit the <TT>doc</TT>,
  @c vdb_test and @c vdb_view targets.
- Added utility functions (in <TT>houdini/UT_VDBUtils.h</TT>) to convert
  between Houdini and OpenVDB matrix and vector types.
  <I>[Contributed by SESI]</I>
- Added accessors to @c GEO_PrimVDB that make it easier to directly access
  voxel data and that are used by the HScript volume expression functions
  in Houdini 12.5.  <I>[Contributed by SESI]</I>
- As of Houdini 12.1.77, the native transform SOP operates on OpenVDB
  primitives.  <I>[Contributed by SESI]</I>
- Added a Convert SOP that converts OpenVDB grids to Houdini volumes
  and vice-versa.


@htmlonly <a name="v0_94_1_changes"></a>@endhtmlonly
@par
<B>Version 0.94.1</B> - <I>September 7 2012</I>
- Fixed bugs in @vdblink::tree::RootNode RootNode@endlink and
  @vdblink::tree::InternalNode InternalNode@endlink @c setValue*() and
  @c fill() methods that could cause neighboring voxels to become inactive.
- Fixed a bug in
  @vdblink::tree::Tree::hasSameTopology() Tree::hasSameTopology@endlink
  that caused false positives when only active states and not values differed.
- Added a @vdblink::tree::Tree::hasActiveTiles() Tree::hasActiveTiles@endlink
  method.
- For better cross-platform consistency, substituted bitwise AND operations
  for right shifts in the @vdblink::tree::ValueAccessor ValueAccessor@endlink
  hash key computation.
- @c vdb_view no longer aborts when asked to surface a vector-valued
  grid&mdash;but it still doesn&rsquo;t render the surface.
- Made various changes for Visual C++ compatibility.
  <I>[Contributed by SESI]</I>
- Added an option to the MeshVoxelizer SOP to convert both open and
  closed surfaces to unsigned distance fields.
- The Filter SOP now allows multiple filters to be applied in
  user-specified order.


@htmlonly <a name="v0_94_0_changes"></a>@endhtmlonly
@par
<B>Version 0.94.0</B> - <I>August 30 2012</I>
- Added a @vdblink::Grid::topologyUnion() method@endlink to union
  just the active states of voxels from one grid with those of
  another grid of a possibly different type.
- Fixed an incorrect scale factor in the Laplacian diffusion
  @vdblink::tools::Filter::laplacian() filter@endlink.
- Fixed a bug in @vdblink::tree::Tree::merge() Tree::merge@endlink
  that could leave a tree with invalid value accessors.
- Added @vdblink::tree::TreeValueIteratorBase::setActiveState()
  TreeValueIteratorBase::setActiveState@endlink and deprecated
  @c setValueOn.
- Removed @c tools/FastSweeping.h.  It will be replaced with a much more
  efficient implementation in the near future.
- ZLIB compression of <TT>.vdb</TT> files is now optional,
  but enabled by default.  <I>[Contributed by SESI]</I>
- Made various changes for Clang and Visual C++ compatibility.
  <I>[Contributed by SESI]</I>
- The MeshVoxelizer SOP can now transfer arbitrary point and primitive
  attribute values from the input mesh to output voxels.


@htmlonly <a name="v0_93_0_changes"></a>@endhtmlonly
@par
<B>Version 0.93.0</B> - <I>August 24 2012</I>
- Renamed symbols in math/Operators.h to avoid ambiguities that
  GCC&nbsp;4.4 reports as errors.
- Simplified the API for the stencil version of the
  closest-point transform @vdblink::math::CPT operator@endlink.
- Added logic to
  @vdblink::io::Archive::readGrid() io::Archive::readGrid@endlink
  to set the grid name metadata from the descriptor if the metadata
  doesn&rsquo;t already exist.
- Added guards to prevent nesting of @c openvdb_houdini::Interrupter::start()
  and @c end() calls.


@htmlonly <a name="v0_92_0_changes"></a>@endhtmlonly
@par
<B>Version 0.92.0</B> - <I>August 23 2012</I>
- Added a Laplacian diffusion
  @vdblink::tools::Filter::laplacian() filter@endlink.
- Fixed a bug in the initialization of the sparse contour tracer
  that caused mesh-to-volume conversion to fail in certain cases.
- Fixed a bug in the curvature stencil that caused mean curvature
  filtering to produce wrong results.
- Increased the speed of the
  @vdblink::tools::GridTransformer GridTransformer@endlink
  by as much as 20% for fog volumes.
- Added optional pruning to the Resample SOP.
- Modified the PointSample SOP to allow it to work with ungrouped,
  anonymous grids.
- Fixed a crash in the LevelSetNoise SOP.


@htmlonly <a name="v0_91_0_changes"></a>@endhtmlonly
@par
<B>Version 0.91.0</B> - <I>August 16 2012</I>
- @vdblink::tools::GridTransformer tools::GridTransformer@endlink
  and @vdblink::tools::GridResampler tools::GridResampler@endlink
  now correctly (but not yet efficiently) process tiles in sparse grids.
- Added an optional @c CopyPolicy argument
  to @vdblink::GridBase::copyGrid() GridBase::copyGrid@endlink
  and to @vdblink::Grid::copy() Grid::copy@endlink that specifies
  whether and how the grid&rsquo;s tree should be copied.
- Added a @vdblink::GridBase::newTree() GridBase::newTree@endlink
  method that replaces a grid&rsquo;s tree with a new, empty tree of the
  correct type.
- Fixed a crash in
  @vdblink::tree::Tree::setValueOff(const Coord& xyz, const ValueType& value)
  Tree::setValueOff@endlink when the new value was equal to the
  background value.
- Fixed bugs in Tree::prune() that could result in output tiles with
  incorrect active states.
- Added @c librt to the link dependencies to address build failures
  on Ubuntu systems.
- Made various small changes to the Makefile and the source code
  that should help with Mac OS&nbsp;X compatibility.
- The Composite and Resample SOPs now correctly copy the input grid&rsquo;s
  metadata to the output grid.


@htmlonly <a name="v0_90_1_changes"></a>@endhtmlonly
@par
<B>Version 0.90.1</B> - <I>August 7 2012</I>
- Fixed a bug in the
  @vdblink::math::BBox::getCenter() BBox::getCenter()@endlink method.
- Added missing header files to various files.
- @vdblink::io::File::NameIterator::gridName()
  io::File::NameIterator::gridName()@endlink now returns a unique name
  of the form <TT>"name[1]"</TT>, <TT>"name[2]"</TT>, etc. if a file
  contains multiple grids with the same name.
- Fixed a bug in the Writer SOP that caused grid names to be discarded.
- The Resample SOP now correctly sets the background value of the
  output grid.


@htmlonly <a name="v0_90_0_changes"></a>@endhtmlonly
@par
<B>Version 0.90.0</B> - <I>August 3 2012</I> (initial public release)
- Added a basic GL viewer for OpenVDB files.
- Greatly improved the performance of two commonly-used @c Tree methods,
  @vdblink::tree::Tree::evalActiveVoxelBoundingBox()
  evalActiveVoxelBoundingBox()@endlink
  and @vdblink::tree::Tree::memUsage() memUsage()@endlink.
- Eliminated the @c GridMap class.  File I/O now uses STL containers
  of grid pointers instead.
- Refactored stencil-based tools (Gradient, Laplacian, etc.) and rewrote
  some of them for generality and better performance.  Most now behave
  correctly for grids with nonlinear index-to-world transforms.
- Added a @link FiniteDifference.h library@endlink of index-space finite
  difference operators.
- Added a Hermite grid type that compactly
  stores each voxel&rsquo;s upwind normals and can be used to convert volumes
  to and from polygonal meshes.
- Added a @link PointScatter.h tool@endlink (and a Houdini SOP)
  to scatter points randomly throughout a volume.

*/<|MERGE_RESOLUTION|>--- conflicted
+++ resolved
@@ -8,12 +8,9 @@
 
 @par
 Improvements:
-<<<<<<< HEAD
 - FindOpenVDB.cmake now correctly propagates CXX version requirements.
-=======
 - Improved directory and file path lookups of some CMake commands in
   the root CMakeLists.txt <I>[Reported by Daniel Elliott]</I>
->>>>>>> 65e8a4d9
 
 @par
 Bug fixes:
